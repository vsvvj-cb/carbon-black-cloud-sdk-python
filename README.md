--- conflicted
+++ resolved
@@ -1,17 +1,5 @@
 # VMware Carbon Black Cloud Python SDK
 
-<<<<<<< HEAD
-This is currently an Alpha Release.  Feedback is encouraged.
-
-**Latest Version:** 1.0.0a1
-<br>
-**Release Date:** 15 October 2020
-
-[![Coverage Status](https://coveralls.io/repos/github/carbonblack/carbon-black-cloud-sdk-python/badge.svg?t=cwMaub)](https://coveralls.io/github/carbonblack/carbon-black-cloud-sdk-python)
-[![Codeship Status for carbonblack/carbon-black-cloud-sdk-python](https://app.codeship.com/projects/9e55a370-a772-0138-aae4-129773225755/status?branch=develop)](https://app.codeship.com/projects/402767)
-
-
-=======
 **Latest Version:** 1.0.0
 <br>
 **Release Date:** 15 December 2020
@@ -21,7 +9,6 @@
 
 
 
->>>>>>> 475f20b2
 ## Recent updates
 
 View the latest release notes [here](https://github.com/carbonblack/carbon-black-cloud-sdk-python/releases).
@@ -37,22 +24,15 @@
 2. Use the [Developer Community Forum](https://community.carbonblack.com/) to discuss issues and get answers from other API developers in the Carbon Black Community.
 3. Create a github issue for bugs and change requests. Formal [Carbon Black Support](http://carbonblack.com/resources/support/) coming with v1.0.
 
-<<<<<<< HEAD
-=======
 ## Documentation
 
 Visit [ReadTheDocs](https://carbon-black-cloud-python-sdk.readthedocs.io/en/latest/) for this project's documentation.
 
->>>>>>> 475f20b2
 ## Requirements
 
 The Carbon Black Cloud Python SDK is design to work on Python 3.6 and above.
 
-<<<<<<< HEAD
-All requirements are installed as part of `pip install cbc_sdk`. If you're planning on pushing changes to the Carbon Black Cloud Python SDK, the following can be used after cloning the repo `pip install -r requirements.txt`
-=======
 All requirements are installed as part of `pip install carbon-black-cloud-sdk`. If you're planning on pushing changes to the Carbon Black Cloud Python SDK, the following can be used after cloning the repo `pip install -r requirements.txt`
->>>>>>> 475f20b2
 
 ### Carbon Black Cloud
 
@@ -92,12 +72,9 @@
 
 Visit the [Getting Started Guide](https://carbon-black-cloud-python-sdk.readthedocs.io/en/latest/getting-started.html) for an example of authenticating and making an API call using the SDK.
 
-<<<<<<< HEAD
-=======
 ### Setting the User-Agent
 
 The SDK supports custom User-Agent's when making API calls. This allows you to identify yourself when using the SDK. See [Setting the User-Agent](https://carbon-black-cloud-python-sdk.readthedocs.io/en/latest/getting-started.html#setting-the-user-agent) section of the documentation for more information.
->>>>>>> 475f20b2
 
 ## Developing Improvements for the Carbon Black Cloud Python SDK
 
@@ -128,10 +105,6 @@
 
 ### Building the documentation
 
-<<<<<<< HEAD
-ReadTheDocs hosts [the documentation for the SDK](https://carbon-black-cloud-python-sdk.readthedocs.io/en/latest/). If you make changes to the SDK that require an update to the documentation,
-build the docs locally with the following commands:
-=======
 ReadTheDocs hosts [the documentation for the SDK](https://carbon-black-cloud-python-sdk.readthedocs.io/en/latest/). If you make changes to the SDK that require an update to the documentation, first install the documentation packages from pip:
 
 ```
@@ -140,7 +113,6 @@
 ```
 
 Then, build the docs locally with the following commands:
->>>>>>> 475f20b2
 
 ```
 sphinx-apidoc -f -o docs src/cbc_sdk
