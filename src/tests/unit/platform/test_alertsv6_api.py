# *******************************************************
# Copyright (c) VMware, Inc. 2020-2023. All Rights Reserved.
# SPDX-License-Identifier: MIT
# *******************************************************
# *
# * DISCLAIMER. THIS PROGRAM IS PROVIDED TO YOU "AS IS" WITHOUT
# * WARRANTIES OR CONDITIONS OF ANY KIND, WHETHER ORAL OR WRITTEN,
# * EXPRESS OR IMPLIED. THE AUTHOR SPECIFICALLY DISCLAIMS ANY IMPLIED
# * WARRANTIES OR CONDITIONS OF MERCHANTABILITY, SATISFACTORY QUALITY,
# * NON-INFRINGEMENT AND FITNESS FOR A PARTICULAR PURPOSE.

"""Tests of the Alerts V6 API queries."""
from datetime import datetime
import pytest
import logging

from cbc_sdk.errors import ApiError, NonQueryableModel, FunctionalityDecommissioned
from cbc_sdk.platform import (
    BaseAlert,
    CBAnalyticsAlert,
    WatchlistAlert,
    DeviceControlAlert,
    ContainerRuntimeAlert,
    Process
)
from cbc_sdk.rest_api import CBCloudAPI
from tests.unit.fixtures.platform.mock_process import (
    POST_PROCESS_VALIDATION_RESP,
    POST_PROCESS_SEARCH_JOB_RESP,
    GET_PROCESS_SEARCH_JOB_RESP,
    GET_PROCESS_SEARCH_JOB_RESULTS_RESP,
    GET_PROCESS_SUMMARY_STR,
    GET_PROCESS_NOT_FOUND,
    GET_PROCESS_SEARCH_JOB_RESULTS_RESP_WATCHLIST_ALERT
)
from tests.unit.fixtures.CBCSDKMock import CBCSDKMock
from tests.unit.fixtures.platform.mock_alerts_v7 import (
    GET_ALERT_RESP,
    GET_ALERT_TYPE_WATCHLIST,
    GET_ALERT_TYPE_WATCHLIST_INVALID,
    GET_ALERT_RESP_WITH_NOTES,
    GET_ALERT_NOTES,
    CREATE_ALERT_NOTE_RESP
)
from tests.unit.fixtures.mock_rest_api import ALERT_SEARCH_SUGGESTIONS_RESP


@pytest.fixture(scope="function")
def cb():
    """Create CBCloudAPI singleton"""
    return CBCloudAPI(url="https://example.com",
                      org_key="test",
                      token="abcd/1234",
                      ssl_verify=False)


@pytest.fixture(scope="function")
def cbcsdk_mock(monkeypatch, cb):
    """Mocks CBC SDK for unit tests"""
    return CBCSDKMock(monkeypatch, cb)


# ==================================== UNIT TESTS BELOW ====================================

def test_query_basealert_with_all_bells_and_whistles(cbcsdk_mock):
    """Test an alert query with all options selected."""

    def on_post(url, body, **kwargs):
        assert body == {"query": "Blort",
                        "rows": 2,
                        "criteria": {"device_id": [6023], "device_name": ["HAL"],
                                     "device_os": ["LINUX"], "device_os_version": ["0.1.2"],
                                     "device_username": ["JRN"], "id": ["S0L0", "S0L0_1"],
                                     "minimum_severity": 6, "device_policy_id": [8675309],
                                     "device_policy": ["Strict"], "process_name": ["IEXPLORE.EXE"],
                                     "process_sha256": ["0123456789ABCDEF0123456789ABCDEF"],
                                     "process_reputation": ["SUSPECT_MALWARE"], "tags": ["Frood"],
                                     "device_target_value": ["HIGH"],
                                     "threat_id": ["B0RG"], "workflow": ["OPEN"]},
                        "sort": [{"field": "name", "order": "DESC"}]}
        return {"results": [{"id": "S0L0", "org_key": "test", "threat_id": "B0RG", "type": "WATCHLIST",
                             "workflow": {"state": "OPEN"}}], "num_found": 1}

    cbcsdk_mock.mock_request('POST', "/api/alerts/v7/orgs/test/alerts/_search", on_post)
    api = cbcsdk_mock.api
    query = api.select(BaseAlert).where("Blort").set_device_ids([6023]) \
        .set_device_names(["HAL"]).set_device_os(["LINUX"]).set_device_os_versions(["0.1.2"]) \
        .set_device_username(["JRN"]).set_alert_ids(["S0L0"]) \
        .set_legacy_alert_ids(["S0L0_1"]).set_minimum_severity(6).set_policy_ids([8675309]) \
        .set_policy_names(["Strict"]).set_process_names(["IEXPLORE.EXE"]) \
        .set_process_sha256(["0123456789ABCDEF0123456789ABCDEF"]).set_reputations(["SUSPECT_MALWARE"]) \
        .set_tags(["Frood"]).set_target_priorities(["HIGH"]).set_threat_ids(["B0RG"]) \
        .set_workflows(["OPEN"]).sort_by("name", "DESC")
    a = query.one()
    assert a.id == "S0L0"
    assert a.org_key == "test"
    assert a.threat_id == "B0RG"
    assert a.workflow_.state == "OPEN"


def test_query_basealert_with_create_time_as_start_end(cbcsdk_mock):
    """Test an alert query with the creation time specified as a start and end time."""

    def on_post(url, body, **kwargs):
        assert body == {"query": "Blort",
                        "time_range": {"start": "2023-09-19T12:34:56.000000Z",
                                       "end": "2023-09-20T12:00:12.000000Z"},
                        "rows": 1
                        }
        return {"results": [{"id": "S0L0", "org_key": "test", "threat_id": "B0RG",
                             "workflow": {"state": "OPEN"}}], "num_found": 1}

    cbcsdk_mock.mock_request('POST', "/api/alerts/v7/orgs/test/alerts/_search", on_post)
    api = cbcsdk_mock.api

    query = api.select("BaseAlert").where("Blort").set_create_time(start="2023-09-19T12:34:56",
                                                                   end="2023-09-20T12:00:12").set_rows(1)
    a = query.first()
    assert a.id == "S0L0"
    assert a.org_key == "test"
    assert a.threat_id == "B0RG"
    assert a.workflow_.state == "OPEN"


def test_query_basealert_with_create_time_as_start_end_as_objs(cbcsdk_mock):
    """Test an alert query with the creation time specified as a start and end time."""
    _timestamp = datetime.now()

    def on_post(url, body, **kwargs):
        nonlocal _timestamp
        assert body == {"query": "Blort",
                        "rows": 1,
                        "time_range": {"start": _timestamp.strftime("%Y-%m-%dT%H:%M:%S.%fZ"),
                                       "end": _timestamp.strftime("%Y-%m-%dT%H:%M:%S.%fZ")}}
        return {"results": [{"id": "S0L0", "org_key": "test", "threat_id": "B0RG",
                             "workflow": {"state": "OPEN"}}], "num_found": 1}

    cbcsdk_mock.mock_request('POST', "/api/alerts/v7/orgs/test/alerts/_search", on_post)
    api = cbcsdk_mock.api

    query = api.select(BaseAlert).where("Blort").set_create_time(start=_timestamp.isoformat(),
                                                                 end=_timestamp.isoformat()).set_rows(1)
    a = query.first()
    assert a.id == "S0L0"
    assert a.org_key == "test"
    assert a.threat_id == "B0RG"
    assert a.workflow_.state == "OPEN"


def test_query_basealert_with_create_time_as_range(cbcsdk_mock):
    """Test an alert query with the creation time specified as a range."""

    def on_post(url, body, **kwargs):
        assert body == {"query": "Blort", "time_range": {"range": "-3w"}, "rows": 2}
        return {"results": [{"id": "S0L0", "org_key": "test", "threat_id": "B0RG",
                             "workflow": {"state": "OPEN"}}], "num_found": 1}

    cbcsdk_mock.mock_request('POST', "/api/alerts/v7/orgs/test/alerts/_search", on_post)
    api = cbcsdk_mock.api

    query = api.select(BaseAlert).where("Blort").set_create_time(range="-3w")
    a = query.one()
    assert a.id == "S0L0"
    assert a.org_key == "test"
    assert a.threat_id == "B0RG"
    assert a.workflow_.state == "OPEN"


def test_query_basealert_with_time_range(cbcsdk_mock):
    """Test an alert query with the last_update_time specified as a range."""
    _timestamp = datetime.now()

    def on_post(url, body, **kwargs):
        nonlocal _timestamp
        assert body == {"query": "Blort", "criteria": {"backend_update_timestamp": {
            "start": _timestamp.strftime("%Y-%m-%dT%H:%M:%S.%fZ"),
            "end": _timestamp.strftime("%Y-%m-%dT%H:%M:%S.%fZ")}},
            "rows": 2}
        return {"results": [{"id": "S0L0", "org_key": "test", "threat_id": "B0RG",
                             "workflow": {"state": "OPEN"}}], "num_found": 1}

    cbcsdk_mock.mock_request('POST', "/api/alerts/v7/orgs/test/alerts/_search", on_post)
    api = cbcsdk_mock.api

    query = api.select(BaseAlert).where("Blort").set_time_range("last_update_time",
                                                                start=_timestamp,
                                                                end=_timestamp)
    a = query.one()
    assert a.id == "S0L0"
    assert a.org_key == "test"
    assert a.threat_id == "B0RG"
    assert a.workflow_.state == "OPEN"


def test_query_basealert_with_time_range_start_end(cbcsdk_mock):
    """Test an alert query with the last_update_time specified as a range."""

    def on_post(url, body, **kwargs):
        assert body == {"query": "Blort", "criteria": {"backend_update_timestamp": {"range": "-3w"}}, "rows": 2}
        return {"results": [{"id": "S0L0", "org_key": "test", "threat_id": "B0RG",
                             "workflow": {"state": "OPEN"}}], "num_found": 1}

    cbcsdk_mock.mock_request('POST', "/api/alerts/v7/orgs/test/alerts/_search", on_post)
    api = cbcsdk_mock.api

    query = api.select(BaseAlert).where("Blort").set_time_range("last_update_time", range="-3w")
    a = query.one()
    assert a.id == "S0L0"
    assert a.org_key == "test"
    assert a.threat_id == "B0RG"
    assert a.workflow_.state == "OPEN"


def test_query_basealert_with_time_range_create_time_as_start_end(cbcsdk_mock):
    """Test an alert query with the create_time specified as a range which should also set the global time_range."""

    def on_post(url, body, **kwargs):
        assert body == {"query": "Blort", "criteria": {"backend_timestamp": {"range": "-3w"}}, "rows": 2,
                        'time_range': {'range': '-3w'}}
        return {"results": [{"id": "S0L0", "org_key": "test", "threat_id": "B0RG",
                             "workflow": {"state": "OPEN"}}], "num_found": 1}

    cbcsdk_mock.mock_request('POST', "/api/alerts/v7/orgs/test/alerts/_search", on_post)
    api = cbcsdk_mock.api

    query = api.select(BaseAlert).where("Blort").set_time_range("create_time", range="-3w")
    a = query.one()
    assert a.id == "S0L0"
    assert a.org_key == "test"
    assert a.threat_id == "B0RG"
    assert a.workflow_.state == "OPEN"


def test_query_basealert_facets(cbcsdk_mock):
    """Test an alert facet query."""

    def on_post(url, body, **kwargs):
        assert body["query"] == "Blort"
        t = body["criteria"]
        assert t["workflow"] == ["OPEN"]
        t = body["terms"]
        assert t["rows"] == 0
        assert t["fields"] == ["REPUTATION", "STATUS"]
        return {"results": [{"field": {},
                             "values": [{"id": "reputation", "name": "reputationX", "total": 4}]},
                            {"field": {},
                             "values": [{"id": "status", "name": "statusX", "total": 9}]}]}

    cbcsdk_mock.mock_request('POST', "/api/alerts/v7/orgs/test/alerts/_facet", on_post)
    api = cbcsdk_mock.api

    query = api.select(BaseAlert).where("Blort").set_workflows(["OPEN"])
    f = query.facets(["REPUTATION", "STATUS"])
    assert f == [{"field": {}, "values": [{"id": "reputation", "name": "reputationX", "total": 4}]},
                 {"field": {}, "values": [{"id": "status", "name": "statusX", "total": 9}]}]


def test_query_basealert_invalid_create_time_combinations(cb):
    """Test invalid create time combinations being supplied to alert queries."""
    with pytest.raises(ApiError):
        cb.select(BaseAlert).set_create_time()
    with pytest.raises(ApiError):
        cb.select(BaseAlert).set_create_time(start="2019-09-30T12:34:56",
                                             end="2019-10-01T12:00:12", range="-3w")
    with pytest.raises(ApiError):
        cb.select(BaseAlert).set_create_time(start="2019-09-30T12:34:56", range="-3w")
    with pytest.raises(ApiError):
        cb.select(BaseAlert).set_create_time(end="2019-10-01T12:00:12", range="-3w")


@pytest.mark.parametrize("method, arg", [
    ("set_device_ids", ["Bogus"]),
    ("set_device_names", [42]),
    ("set_device_os", ["TI994A"]),
    ("set_device_os_versions", [8808]),
    ("set_device_username", [-1]),
    ("set_alert_ids", [9001]),
    ("set_legacy_alert_ids", [9001]),
    ("set_policy_ids", ["Bogus"]),
    ("set_policy_names", [323]),
    ("set_process_names", [7071]),
    ("set_process_sha256", [123456789]),
    ("set_tags", [-1]),
    ("set_target_priorities", ["DOGWASH"]),
    ("set_threat_ids", [4096]),
    ("set_types", ["ERBOSOFT"]),
    ("set_workflows", ["IN_LIMBO"])
])
def test_query_basealert_invalid_criteria_values(cb, method, arg):
    """Test invalid values being supplied to alert queries."""
    query = cb.select(BaseAlert)
    meth = getattr(query, method, None)
    with pytest.raises(ApiError):
        meth(arg)


def test_set_reputations_warning_criteria_values(cbcsdk_mock, caplog):
    """Test invalid reputation value in alert query where warnings rather than exceptions are raised."""
    # Note - this will generate a 400 error from the real API if the reputation is invalid.
    # v6 criteria "reputations" is translated to request criteria "process_reputations" for v6/v7 compatibility
    def on_post(url, body, **kwargs):
        assert body == {
            "criteria": {"process_reputation": ["MICROSOFT_FUDWARE"]},
            "rows": 1
        }
        return {"results": [{"org_key": "ABCD1234",
                             "alert_url": "https://defense.conferdeploy.net/alerts?s[c][query_string]="
                                          "id:987654321&orgKey=ABCD1234",
                             "id": "987654321",
                             "type": "CB_ANALYTICS",
                             "backend_timestamp": "2023-04-14T21:30:40.570Z",
                             "user_update_timestamp": None}],
                "num_found": 1}
    cbcsdk_mock.mock_request('POST', "/api/alerts/v7/orgs/test/alerts/_search", on_post)
    api = cbcsdk_mock.api
    caplog.set_level(logging.WARNING)
    query = api.select(BaseAlert).set_reputations(["MICROSOFT_FUDWARE"]).set_rows(1)
    len(query)
    assert "Reputation value not in enumeration. May be valid as enumeration values are extended in " \
           "Carbon Black Cloud ahead of SDK updates." in caplog.text


def test_query_cbanalyticsalert_with_all_bells_and_whistles(cbcsdk_mock):
    """Test a CB Analytics alert query with all options selected."""

    def on_post(url, body, **kwargs):
        assert body == {"query": "Blort",
                        "rows": 2,
                        "criteria": {"device_id": [6023], "device_name": ["HAL"],
                                     "device_os": ["LINUX"], "device_os_version": ["0.1.2"],
                                     "device_username": ["JRN"], "id": ["S0L0", "S0L0_1"],
                                     "minimum_severity": 6, "device_policy_id": [8675309],
                                     "device_policy": ["Strict"], "process_name": ["IEXPLORE.EXE"],
                                     "process_sha256": ["0123456789ABCDEF0123456789ABCDEF"],
                                     "process_reputation": ["SUSPECT_MALWARE"], "tags": ["Frood"],
                                     "device_target_value": ["HIGH"],
                                     "threat_id": ["B0RG"], "type": ["CB_ANALYTICS"], "workflow": ["OPEN"],
                                     "device_location": ["ONSITE"], "policy_applied": ["APPLIED"],
                                     "reason_code": ["ATTACK_VECTOR"], "run_state": ["RAN"], "sensor_action": ["DENY"]},
                        "sort": [{"field": "name", "order": "DESC"}]}
        return {"results": [{"id": "S0L0", "org_key": "test", "threat_id": "B0RG",
                             "workflow": {"state": "OPEN"}}], "num_found": 1}

    cbcsdk_mock.mock_request('POST', "/api/alerts/v7/orgs/test/alerts/_search", on_post)
    api = cbcsdk_mock.api

    query = api.select(CBAnalyticsAlert).where("Blort") \
        .set_device_ids([6023]).set_device_names(["HAL"]).set_device_os(["LINUX"]).set_device_os_versions(["0.1.2"]) \
        .set_device_username(["JRN"]).set_alert_ids(["S0L0", "S0L0_1"])\
        .set_minimum_severity(6).set_policy_ids([8675309]).set_policy_names(["Strict"]) \
        .set_process_names(["IEXPLORE.EXE"]).set_process_sha256(["0123456789ABCDEF0123456789ABCDEF"]) \
        .set_reputations(["SUSPECT_MALWARE"]).set_tags(["Frood"]).set_target_priorities(["HIGH"]) \
        .set_threat_ids(["B0RG"]).set_workflows(["OPEN"]).set_device_locations(["ONSITE"]) \
        .set_policy_applied(["APPLIED"]).set_reason_code(["ATTACK_VECTOR"]).set_run_states(["RAN"]) \
        .set_sensor_actions(["DENY"]).sort_by("name", "DESC")
    a = query.one()
    assert a.id == "S0L0"
    assert a.org_key == "test"
    assert a.threat_id == "B0RG"
    assert a.workflow_.state == "OPEN"


def test_query_cbanalyticsalert_facets(cbcsdk_mock):
    """Test a CB Analytics alert facet query."""

    def on_post(url, body, **kwargs):
        assert body == {"query": "Blort", "criteria": {'type': ['CB_ANALYTICS'], "workflow": ["OPEN"]},
                        "terms": {"rows": 0, "fields": ["REPUTATION", "STATUS"]}}
        return {"results": [{"field": {},
                             "values": [{"id": "reputation", "name": "reputationX", "total": 4}]},
                            {"field": {},
                             "values": [{"id": "status", "name": "statusX", "total": 9}]}]}

    cbcsdk_mock.mock_request('POST', "/api/alerts/v7/orgs/test/alerts/_facet", on_post)
    api = cbcsdk_mock.api

    query = api.select(CBAnalyticsAlert).where("Blort").set_workflows(["OPEN"])
    f = query.facets(["REPUTATION", "STATUS"])
    assert f == [{"field": {}, "values": [{"id": "reputation", "name": "reputationX", "total": 4}]},
                 {"field": {}, "values": [{"id": "status", "name": "statusX", "total": 9}]}]


@pytest.mark.parametrize("method, arg", [
    ("set_device_locations", ["NARNIA"]),
    ("set_policy_applied", ["MAYBE"]),
    ("set_reason_code", [55]),
    ("set_run_states", ["MIGHT_HAVE"]),
    ("set_sensor_actions", ["FLIP_A_COIN"])
])
def test_query_cbanalyticsalert_invalid_criteria_values(cb, method, arg):
    """Test invalid values being supplied to CB Analytics alert queries."""
    query = cb.select(CBAnalyticsAlert)
    meth = getattr(query, method, None)
    with pytest.raises(ApiError):
        meth(arg)


def test_query_devicecontrolalert_with_all_bells_and_whistles(cbcsdk_mock):
    """Test a device control alert query with all options selected."""

    def on_post(url, body, **kwargs):
        assert body == {"query": "Blort",
                        "rows": 2,
                        "criteria": {"device_name": ["HAL"],
                                     "device_os": ["LINUX"], "device_os_version": ["0.1.2"],
                                     "device_username": ["JRN"], "id": ["S0L0", "S0L0_1"],
                                     "minimum_severity": 6, "device_policy_id": [8675309],
                                     "device_policy": ["Strict"], "process_name": ["IEXPLORE.EXE"],
                                     "process_sha256": ["0123456789ABCDEF0123456789ABCDEF"],
                                     "process_reputation": ["SUSPECT_MALWARE"], "tags": ["Frood"],
                                     "device_target_value": ["HIGH"],
                                     "threat_id": ["B0RG"], "type": ["DEVICE_CONTROL"], "workflow": ["OPEN"],
                                     "external_device_friendly_name": ["/dev/ice"], "device_id": ["626"],
                                     "product_id": ["0x5581"], "product_name": ["Ultra"],
                                     "serial_number": ["4C531001331122115172"], "vendor_id": ["0x0781"],
                                     "vendor_name": ["SanDisk"]},
                        "sort": [{"field": "name", "order": "DESC"}]}
        return {"results": [{"id": "S0L0", "org_key": "test", "threat_id": "B0RG",
                             "workflow": {"state": "OPEN"}}], "num_found": 1}

    cbcsdk_mock.mock_request('POST', "/api/alerts/v7/orgs/test/alerts/_search", on_post)
    api = cbcsdk_mock.api

    # in Alert v7 on a Device Control alert, the device_id is the USB device id.
    # external_device_id does not exist, therefore it's not valid to set both device_id and external_device_id
    query = api.select(DeviceControlAlert).where("Blort") \
        .set_device_names(["HAL"]).set_device_os(["LINUX"]).set_device_os_versions(["0.1.2"]) \
        .set_device_username(["JRN"]).set_alert_ids(["S0L0"]) \
        .set_legacy_alert_ids(["S0L0_1"]).set_minimum_severity(6).set_policy_ids([8675309]) \
        .set_policy_names(["Strict"]).set_process_names(["IEXPLORE.EXE"]) \
        .set_process_sha256(["0123456789ABCDEF0123456789ABCDEF"]).set_reputations(["SUSPECT_MALWARE"]) \
        .set_tags(["Frood"]).set_target_priorities(["HIGH"]).set_threat_ids(["B0RG"]) \
        .set_workflows(["OPEN"]).set_external_device_friendly_names(["/dev/ice"]).set_external_device_ids(["626"]) \
        .set_product_ids(["0x5581"]).set_product_names(["Ultra"]).set_serial_numbers(["4C531001331122115172"]) \
        .set_vendor_ids(["0x0781"]).set_vendor_names(["SanDisk"]).sort_by("name", "DESC")
    a = query.one()
    assert a.id == "S0L0"
    assert a.org_key == "test"
    assert a.threat_id == "B0RG"
    assert a.workflow_.state == "OPEN"


def test_query_devicecontrolalert_facets(cbcsdk_mock):
    """Test a Device Control alert facet query."""

    def on_post(url, body, **kwargs):
        assert body == {"query": "Blort", "criteria": {'type': ['DEVICE_CONTROL'], "workflow": ["OPEN"]},
                        "terms": {"rows": 0, "fields": ["REPUTATION", "STATUS"]}}
        return {"results": [{"field": {},
                             "values": [{"id": "reputation", "name": "reputationX", "total": 4}]},
                            {"field": {},
                             "values": [{"id": "status", "name": "statusX", "total": 9}]}]}

    cbcsdk_mock.mock_request('POST', "/api/alerts/v7/orgs/test/alerts/_facet", on_post)
    api = cbcsdk_mock.api

    query = api.select(DeviceControlAlert).where("Blort").set_workflows(["OPEN"])
    f = query.facets(["REPUTATION", "STATUS"])
    assert f == [{"field": {}, "values": [{"id": "reputation", "name": "reputationX", "total": 4}]},
                 {"field": {}, "values": [{"id": "status", "name": "statusX", "total": 9}]}]


@pytest.mark.parametrize("method, arg", [
    ("set_external_device_friendly_names", [12345]),
    ("set_external_device_ids", [12345]),
    ("set_product_ids", [12345]),
    ("set_product_names", [12345]),
    ("set_serial_numbers", [12345]),
    ("set_vendor_ids", [12345]),
    ("set_vendor_names", [12345])
])
def test_query_devicecontrolalert_invalid_criteria_values(cb, method, arg):
    """Test invalid values being supplied to DeviceControl alert queries."""
    query = cb.select(DeviceControlAlert)
    meth = getattr(query, method, None)
    with pytest.raises(ApiError):
        meth(arg)


def test_query_watchlistalert_with_all_bells_and_whistles(cbcsdk_mock):
    """Test a watchlist alert query with all options selected."""

    def on_post(url, body, **kwargs):
        assert body == {"query": "Blort",
                        "rows": 2,
                        "criteria": {"device_id": [6023], "device_name": ["HAL"],
                                     "device_os": ["LINUX"], "device_os_version": ["0.1.2"],
                                     "device_username": ["JRN"], "id": ["S0L0", "S0L0_1"],
                                     "minimum_severity": 6, "device_policy_id": [8675309],
                                     "device_policy": ["Strict"], "process_name": ["IEXPLORE.EXE"],
                                     "process_sha256": ["0123456789ABCDEF0123456789ABCDEF"],
                                     "process_reputation": ["SUSPECT_MALWARE"], "tags": ["Frood"],
                                     "device_target_value": ["HIGH"],
                                     "threat_id": ["B0RG"], "type": ["WATCHLIST"], "workflow": ["OPEN"],
                                     "watchlist_id": ["100"], "watchlist_name": ["Gandalf"]},
                        "sort": [{"field": "name", "order": "DESC"}]}
        return {"results": [{"id": "S0L0", "org_key": "test", "threat_id": "B0RG",
                             "workflow": {"state": "OPEN"}}], "num_found": 1}

    cbcsdk_mock.mock_request('POST', "/api/alerts/v7/orgs/test/alerts/_search", on_post)
    api = cbcsdk_mock.api

    query = api.select(WatchlistAlert).where("Blort").set_device_ids([6023]) \
        .set_device_names(["HAL"]).set_device_os(["LINUX"]).set_device_os_versions(["0.1.2"]) \
        .set_device_username(["JRN"]).set_alert_ids(["S0L0"]) \
        .set_legacy_alert_ids(["S0L0_1"]).set_minimum_severity(6).set_policy_ids([8675309]) \
        .set_policy_names(["Strict"]).set_process_names(["IEXPLORE.EXE"]) \
        .set_process_sha256(["0123456789ABCDEF0123456789ABCDEF"]).set_reputations(["SUSPECT_MALWARE"]) \
        .set_tags(["Frood"]).set_target_priorities(["HIGH"]).set_threat_ids(["B0RG"]) \
        .set_workflows(["OPEN"]).set_watchlist_ids(["100"]).set_watchlist_names(["Gandalf"]).sort_by("name", "DESC")
    a = query.one()
    assert a.id == "S0L0"
    assert a.org_key == "test"
    assert a.threat_id == "B0RG"
    assert a.workflow_.state == "OPEN"


def test_query_watchlistalert_facets(cbcsdk_mock):
    """Test a watchlist alert facet query."""

    def on_post(url, body, **kwargs):
        assert body == {"query": "Blort", "criteria": {'type': ['WATCHLIST'], "workflow": ["OPEN"]},
                        "terms": {"rows": 0, "fields": ["REPUTATION", "STATUS"]}}
        return {"results": [{"field": {},
                             "values": [{"id": "reputation", "name": "reputationX", "total": 4}]},
                            {"field": {},
                             "values": [{"id": "status", "name": "statusX", "total": 9}]}]}

    cbcsdk_mock.mock_request('POST', "/api/alerts/v7/orgs/test/alerts/_facet", on_post)
    api = cbcsdk_mock.api

    query = api.select(WatchlistAlert).where("Blort").set_workflows(["OPEN"])
    f = query.facets(["REPUTATION", "STATUS"])
    assert f == [{"field": {}, "values": [{"id": "reputation", "name": "reputationX", "total": 4}]},
                 {"field": {}, "values": [{"id": "status", "name": "statusX", "total": 9}]}]


def test_query_watchlistalert_invalid_criteria_values(cb):
    """Test error messages for invalid watchlist alert criteria values."""
    with pytest.raises(ApiError):
        cb.select(WatchlistAlert).set_watchlist_ids([888])
    with pytest.raises(ApiError):
        cb.select(WatchlistAlert).set_watchlist_names([69])


def test_query_containeralert_with_all_bells_and_whistles(cbcsdk_mock):
    """Test a container alert query with all options selected."""

    def on_post(url, body, **kwargs):
        assert body == {"query": "Blort",
                        "rows": 2,
                        "criteria": {"k8s_cluster": ["TURTLE"], 'type': ['CONTAINER_RUNTIME'], "k8s_namespace": ["RG"],
                                     "k8s_workload_name": ["BUNNY"], "k8s_pod_name": ["FAKE"],
                                     "netconn_remote_ip": ["10.29.99.1"], "netconn_remote_domain": ["example.com"],
                                     "netconn_protocol": ["TCP"], "netconn_local_port": [12345],
                                     "egress_group_id": ["5150"], "egress_group_name": ["EGRET"],
                                     "ip_reputation": [75], "k8s_rule_id": ["66"], "k8s_rule": ["KITTEH"],
                                     "k8s_kind": ["Job"]},
                        "sort": [{"field": "name", "order": "DESC"}]}
        return {"results": [{"id": "S0L0", "org_key": "test", "threat_id": "B0RG",
                             "workflow": {"state": "OPEN"}}], "num_found": 1}

    cbcsdk_mock.mock_request('POST', "/api/alerts/v7/orgs/test/alerts/_search", on_post)
    api = cbcsdk_mock.api

    query = api.select(ContainerRuntimeAlert).where("Blort").set_cluster_names(['TURTLE']).set_namespaces(['RG']) \
        .set_workload_kinds(['Job']).set_workload_names(['BUNNY']) \
        .set_replica_ids(['FAKE']).set_remote_ips(['10.29.99.1']).set_remote_domains(['example.com']) \
        .set_protocols(['TCP']).set_ports([12345]).set_egress_group_ids(['5150']).set_egress_group_names(['EGRET']) \
        .set_ip_reputations([75]).set_rule_ids(['66']).set_rule_names(['KITTEH']).sort_by("name", "DESC")
    a = query.one()
    assert a.id == "S0L0"
    assert a.org_key == "test"
    assert a.threat_id == "B0RG"
    assert a.workflow_.state == "OPEN"


@pytest.mark.parametrize("method, arg", [
    ("set_cluster_names", [12345]),
    ("set_namespaces", [12345]),
    ("set_workload_kinds", [12345]),
    ("set_workload_names", [12345]),
    ("set_replica_ids", [12345]),
    ("set_remote_ips", [12345]),
    ("set_remote_domains", [12345]),
    ("set_protocols", [12345]),
    ("set_ports", ["BLACKWATER"]),
    ("set_egress_group_ids", [12345]),
    ("set_egress_group_names", [12345]),
    ("set_ip_reputations", ["BLACKWATER"]),
    ("set_rule_ids", [12345]),
    ("set_rule_names", [12345])
])
def test_query_containeralert_invalid_criteria_values(cb, method, arg):
    """Test invalid values being supplied to DeviceControl alert queries."""
    query = cb.select(ContainerRuntimeAlert)
    meth = getattr(query, method, None)
    with pytest.raises(ApiError):
        meth(arg)


def test_query_set_rows(cbcsdk_mock):
    """Test alert query with set rows."""

    def on_post(url, body, **kwargs):
        assert body == {"query": "Blort",
                        "rows": 10000,
                        "sort": [{"field": "name", "order": "DESC"}]}
        return {"results": [{"id": "S0L0", "org_key": "test", "threat_id": "B0RG",
                             "workflow": {"state": "OPEN"}}], "num_found": 1}

    cbcsdk_mock.mock_request('POST', "/api/alerts/v7/orgs/test/alerts/_search", on_post)
    api = cbcsdk_mock.api

    query = api.select(BaseAlert).where("Blort").sort_by("name", "DESC").set_rows(10000)
    for a in query:
        assert a.id == "S0L0"
        assert a.org_key == "test"
        assert a.threat_id == "B0RG"


# TODO replace bulk tests
# def test_alerts_bulk_dismiss(cbcsdk_mock):
#     """Test dismissing a batch of alerts."""
#
#     def on_post(url, body, **kwargs):
#         assert body == {"query": "Blort", "state": "DISMISSED", "remediation_state": "Fixed", "comment": "Yessir",
#                         "criteria": {"device_name": ["HAL9000"]}}
#         return {"request_id": "497ABX"}
#
#     cbcsdk_mock.mock_request('POST', "/api/alerts/v7/orgs/test/alerts/workflow", on_post)
#     api = cbcsdk_mock.api
#
#     q = api.select(BaseAlert).where("Blort").set_device_names(["HAL9000"])
#     reqid = q.dismiss("Fixed", "Yessir")
#     assert reqid == "497ABX"
#

# def test_alerts_bulk_undismiss(cbcsdk_mock):
#     """Test undismissing a batch of alerts."""
#
#     def on_post(url, body, **kwargs):
#         assert body == {"query": "Blort", "state": "OPEN", "remediation_state": "Fixed", "comment": "NoSir",
#                         "criteria": {"device_name": ["HAL9000"]}}
#         return {"request_id": "497ABX"}
#
#     cbcsdk_mock.mock_request('POST', "/api/alerts/v7/orgs/test/alerts/workflow", on_post)
#     api = cbcsdk_mock.api
#
#     q = api.select(BaseAlert).where("Blort").set_device_names(["HAL9000"])
#     reqid = q.update("Fixed", "NoSir")
#     assert reqid == "497ABX"
#
#
# def test_alerts_bulk_dismiss_watchlist(cbcsdk_mock):
#     """Test dismissing a batch of watchlist alerts."""
#
#     def on_post(url, body, **kwargs):
#         assert body == {"query": "Blort", "state": "DISMISSED", "remediation_state": "Fixed", "comment": "Yessir",
#                         "criteria": {"device_name": ["HAL9000"], 'type': ['WATCHLIST']}}
#         return {"request_id": "497ABX"}
#
#     cbcsdk_mock.mock_request('POST', "/api/alerts/v7/orgs/test/alerts/workflow", on_post)
#     api = cbcsdk_mock.api
#
#     q = api.select(WatchlistAlert).where("Blort").set_device_names(["HAL9000"])
#     reqid = q.dismiss("Fixed", "Yessir")
#     assert reqid == "497ABX"
#
#
# def test_alerts_bulk_dismiss_cbanalytics(cbcsdk_mock):
#     """Test dismissing a batch of CB Analytics alerts."""
#
#     def on_post(url, body, **kwargs):
#         assert body == {"query": "Blort", "state": "DISMISSED", "remediation_state": "Fixed", "comment": "Yessir",
#                         "criteria": {"device_name": ["HAL9000"], 'type': ['CB_ANALYTICS']}}
#         return {"request_id": "497ABX"}
#
#     cbcsdk_mock.mock_request('POST', "/api/alerts/v7/orgs/test/alerts/workflow", on_post)
#     api = cbcsdk_mock.api
#
#     q = api.select(CBAnalyticsAlert).where("Blort").set_device_names(["HAL9000"])
#     reqid = q.dismiss("Fixed", "Yessir")
#     assert reqid == "497ABX"
#
#
# def test_alerts_bulk_dismiss_threat(cbcsdk_mock):
#     """Test dismissing a batch of threat alerts."""
#
#     def on_post(url, body, **kwargs):
#         assert body == {"threat_id": ["B0RG", "F3R3NG1"], "state": "DISMISSED", "remediation_state": "Fixed",
#                         "comment": "Yessir"}
#         return {"request_id": "497ABX"}
#
#     cbcsdk_mock.mock_request('POST', "/api/alerts/v7/orgs/test/alerts/workflow", on_post)
#     api = cbcsdk_mock.api
#
#     reqid = api.bulk_threat_dismiss(["B0RG", "F3R3NG1"], "Fixed", "Yessir")
#     assert reqid == "497ABX"
#
#
# def test_alerts_bulk_undismiss_threat(cbcsdk_mock):
#     """Test undismissing a batch of threat alerts."""
#
#     def on_post(url, body, **kwargs):
#         assert body == {"threat_id": ["B0RG", "F3R3NG1"], "state": "OPEN", "remediation_state": "Fixed",
#                         "comment": "NoSir"}
#         return {"request_id": "497ABX"}
#
#     cbcsdk_mock.mock_request('POST', "/api/alerts/v7/orgs/test/alerts/workflow", on_post)
#     api = cbcsdk_mock.api
#
#     reqid = api.bulk_threat_update(["B0RG", "F3R3NG1"], "Fixed", "NoSir")
#     assert reqid == "497ABX"
#
#
# def test_alerts_bulk_threat_error(cb):
#     """Test error raise from bulk threat update status"""
#     with pytest.raises(ApiError):
#         cb.bulk_threat_dismiss([123], "Fixed", "Yessir")

# TODO rework workflow tests after workflow updated
# def test_load_workflow(cbcsdk_mock):
#     """Test loading a workflow status."""
#     cbcsdk_mock.mock_request('GET', "/api/alerts/v7/orgs/test/workflow/497ABX",
#                              {"errors": [], "failed_ids": [], "id": "497ABX", "num_hits": 0, "num_success": 0,
#                               "status": "QUEUED", "workflow": {"state": "DISMISSED", "remediation": "Fixed",
#                                                                "comment": "Yessir", "changed_by": "Robocop",
#                                                                "last_update_time": "2019-10-31T16:03:13.951Z"}})
#     api = cbcsdk_mock.api
#
#     workflow = api.select(WorkflowStatus, "497ABX")
#     assert workflow.id_ == "497ABX"


def test_get_process(cbcsdk_mock):
    """Test of getting process through a WatchlistAlert"""
    # mock the alert request
    cbcsdk_mock.mock_request("GET", "/api/alerts/v7/orgs/test/alerts/887e6bbc-6224-4f36-ad37-084038b7fcab",
                             GET_ALERT_TYPE_WATCHLIST)
    # mock the search validation
<<<<<<< HEAD
    cbcsdk_mock.mock_request("GET",
                             "/api/investigate/v1/orgs/test/processes/search_validation?"
                             "process_guid=ABC12345%5C-000309c2%5C-00000478%5C-00000000%5C-1d6a1c1f2b02805&"
                             "q=process_guid%3AABC12345%5C-000309c2%5C-00000478%5C-00000000%5C-1d6a1c1f2b02805&"
                             "query=process_guid%3AABC12345%5C-000309c2%5C-00000478%5C-00000000%5C-1d6a1c1f2b02805",
                             GET_PROCESS_VALIDATION_RESP)
=======
    cbcsdk_mock.mock_request("POST", "/api/investigate/v2/orgs/test/processes/search_validation",
                             POST_PROCESS_VALIDATION_RESP)
>>>>>>> 6f0b0e1f
    # mock the POST of a search
    cbcsdk_mock.mock_request("POST", "/api/investigate/v2/orgs/test/processes/search_jobs",
                             POST_PROCESS_SEARCH_JOB_RESP)
    # mock the GET to check search status
    cbcsdk_mock.mock_request("GET", ("/api/investigate/v2/orgs/test/processes/"
                                     "search_jobs/2c292717-80ed-4f0d-845f-779e09470920/results?start=0&rows=0"),
                             GET_PROCESS_SEARCH_JOB_RESP)
    # mock the GET to get search results
    cbcsdk_mock.mock_request("GET", ("/api/investigate/v2/orgs/test/processes/search_jobs/"
                                     "2c292717-80ed-4f0d-845f-779e09470920/results?start=0&rows=500"),
                             GET_PROCESS_SEARCH_JOB_RESULTS_RESP_WATCHLIST_ALERT)

    api = cbcsdk_mock.api
    alert = api.select(WatchlistAlert, "887e6bbc-6224-4f36-ad37-084038b7fcab")
    process = alert.get_process()
    assert isinstance(process, Process)
    assert process.process_guid == "WNEXFKQ7-0002b226-000015bd-00000000-1d6225bbba74c00"


def test_get_process_zero_found(cbcsdk_mock):
    """Test of getting process through a WatchlistAlert"""
    # mock the alert request
    cbcsdk_mock.mock_request("GET", "/api/alerts/v7/orgs/test/alerts/887e6bbc-6224-4f36-ad37-084038b7fcab",
                             GET_ALERT_TYPE_WATCHLIST)
    # mock the search validation
<<<<<<< HEAD
    cbcsdk_mock.mock_request("GET",
                             "/api/investigate/v1/orgs/test/processes/search_validation?"
                             "process_guid=ABC12345%5C-000309c2%5C-00000478%5C-00000000%5C-1d6a1c1f2b02805&"
                             "q=process_guid%3AABC12345%5C-000309c2%5C-00000478%5C-00000000%5C-1d6a1c1f2b02805&"
                             "query=process_guid%3AABC12345%5C-000309c2%5C-00000478%5C-00000000%5C-1d6a1c1f2b02805",
                             GET_PROCESS_VALIDATION_RESP)
=======
    cbcsdk_mock.mock_request("POST", "/api/investigate/v2/orgs/test/processes/search_validation",
                             POST_PROCESS_VALIDATION_RESP)
>>>>>>> 6f0b0e1f
    # mock the POST of a search
    cbcsdk_mock.mock_request("POST", "/api/investigate/v2/orgs/test/processes/search_jobs",
                             POST_PROCESS_SEARCH_JOB_RESP)
    # mock the GET to get process search results
    cbcsdk_mock.mock_request("GET", ("/api/investigate/v2/orgs/test/processes/"
                                     "search_jobs/2c292717-80ed-4f0d-845f-779e09470920/results?start=0&rows=0"),
                             GET_PROCESS_NOT_FOUND)
    # mock the GET to get process search results
    cbcsdk_mock.mock_request("GET", ("/api/investigate/v2/orgs/test/processes/"
                                     "search_jobs/2c292717-80ed-4f0d-845f-779e09470920/results?start=0&rows=500"),
                             GET_PROCESS_NOT_FOUND)
    api = cbcsdk_mock.api
    alert = api.select(WatchlistAlert, "887e6bbc-6224-4f36-ad37-084038b7fcab")
    process = alert.get_process()
    assert not process


def test_get_process_raises_api_error(cbcsdk_mock):
    """Test of getting process through a WatchlistAlert"""
    # mock the alert request
    cbcsdk_mock.mock_request("GET", "/api/alerts/v7/orgs/test/alerts/6b2348cb-87c1-4076-bc8e-7c717e8af608",
                             GET_ALERT_TYPE_WATCHLIST_INVALID)
    # mock the search validation
    cbcsdk_mock.mock_request("POST", "/api/investigate/v2/orgs/test/processes/search_validation",
                             POST_PROCESS_VALIDATION_RESP)
    # mock the POST of a search
    cbcsdk_mock.mock_request("POST", "/api/investigate/v2/orgs/test/processes/search_jobs",
                             POST_PROCESS_SEARCH_JOB_RESP)
    # mock the GET to check search status
    cbcsdk_mock.mock_request("GET", ("/api/investigate/v1/orgs/test/processes/"
                                     "search_jobs/2c292717-80ed-4f0d-845f-779e09470920/results?start=0&rows=0"),
                             GET_PROCESS_SEARCH_JOB_RESP)
    # mock the GET to get search results
    cbcsdk_mock.mock_request("GET", ("/api/investigate/v2/orgs/test/processes/search_jobs/"
                                     "2c292717-80ed-4f0d-845f-779e09470920/results?start=0&rows=500"),
                             GET_PROCESS_SEARCH_JOB_RESULTS_RESP)
    api = cbcsdk_mock.api
    with pytest.raises(ApiError):
        alert = api.select(WatchlistAlert, "6b2348cb-87c1-4076-bc8e-7c717e8af608")
        alert.get_process()


def test_get_process_async(cbcsdk_mock):
    """Test of getting process through a WatchlistAlert async"""
    # mock the alert request
    cbcsdk_mock.mock_request("GET", "/api/alerts/v7/orgs/test/alerts/887e6bbc-6224-4f36-ad37-084038b7fcab",
                             GET_ALERT_TYPE_WATCHLIST)
    # mock the search validation
<<<<<<< HEAD
    cbcsdk_mock.mock_request("GET",
                             "/api/investigate/v1/orgs/test/processes/search_validation?"
                             "process_guid=ABC12345%5C-000309c2%5C-00000478%5C-00000000%5C-1d6a1c1f2b02805&"
                             "q=process_guid%3AABC12345%5C-000309c2%5C-00000478%5C-00000000%5C-1d6a1c1f2b02805&"
                             "query=process_guid%3AABC12345%5C-000309c2%5C-00000478%5C-00000000%5C-1d6a1c1f2b02805",
                             GET_PROCESS_VALIDATION_RESP)
=======
    cbcsdk_mock.mock_request("POST", "/api/investigate/v2/orgs/test/processes/search_validation",
                             POST_PROCESS_VALIDATION_RESP)
>>>>>>> 6f0b0e1f
    # mock the POST of a search
    cbcsdk_mock.mock_request("POST", "/api/investigate/v2/orgs/test/processes/search_jobs",
                             POST_PROCESS_SEARCH_JOB_RESP)
    # mock the GET to check search status
    cbcsdk_mock.mock_request("GET", ("/api/investigate/v2/orgs/test/processes/"
                                     "search_jobs/2c292717-80ed-4f0d-845f-779e09470920/results?start=0&rows=0"),
                             GET_PROCESS_SEARCH_JOB_RESP)
    # mock the GET to get search results
    cbcsdk_mock.mock_request("GET", ("/api/investigate/v2/orgs/test/processes/search_jobs/"
                                     "2c292717-80ed-4f0d-845f-779e09470920/results?start=0&rows=500"),
                             GET_PROCESS_SEARCH_JOB_RESULTS_RESP_WATCHLIST_ALERT)
    # mock the POST of a summary search (using same Job ID)
    cbcsdk_mock.mock_request("POST", "/api/investigate/v2/orgs/test/processes/summary_jobs",
                             POST_PROCESS_SEARCH_JOB_RESP)
    # mock the GET to get summary search results
    cbcsdk_mock.mock_request("GET", ("/api/investigate/v2/orgs/test/processes/"
                                     "summary_jobs/2c292717-80ed-4f0d-845f-779e09470920/results"),
                             GET_PROCESS_SUMMARY_STR)
    api = cbcsdk_mock.api
    alert = api.select(WatchlistAlert, "887e6bbc-6224-4f36-ad37-084038b7fcab")
    process = alert.get_process(async_mode=True).result()
    assert isinstance(process, Process)
    assert process.process_guid == "WNEXFKQ7-0002b226-000015bd-00000000-1d6225bbba74c00"


def test_get_events(cbcsdk_mock):
    """Test get_events method"""
    cbcsdk_mock.mock_request("GET",
                             "/api/alerts/v7/orgs/test/alerts/86123310980efd0b38111eba4bfa5e98aa30b19",
                             GET_ALERT_RESP)
    api = cbcsdk_mock.api
    alert = api.select(CBAnalyticsAlert, '86123310980efd0b38111eba4bfa5e98aa30b19')
    with pytest.raises(FunctionalityDecommissioned):
        alert.get_events()


def test_query_basealert_with_time_range_errors(cbcsdk_mock):
    """Test exceptions in alert query"""
    api = cbcsdk_mock.api
    with pytest.raises(ApiError) as ex:
        api.select(BaseAlert).where("Blort").set_time_range("invalid", range="whatever")
    assert "key must be one of create_time, first_event_time, last_event_time, backend_timestamp, " \
           "backend_update_timestamp, or last_update_time" in str(ex.value)

    with pytest.raises(ApiError) as ex:
        api.select(BaseAlert).where("Blort").set_time_range("create_time",
                                                            start="2019-09-30T12:34:56",
                                                            end="2019-10-01T12:00:12",
                                                            range="-3w")
    assert "cannot specify range= in addition to start= and end=" in str(ex.value)

    with pytest.raises(ApiError) as ex:
        api.select(BaseAlert).where("Blort").set_time_range("create_time",
                                                            end="2019-10-01T12:00:12",
                                                            range="-3w")
    assert "cannot specify start= or end= in addition to range=" in str(ex.value)

    with pytest.raises(ApiError) as ex:
        api.select(BaseAlert).where("Blort").set_time_range("create_time")

    assert "must specify either start= and end= or range=" in str(ex.value)


def test_query_basealert_sort_error(cbcsdk_mock):
    """Test an alert query with the invalid sort direction"""
    api = cbcsdk_mock.api
    with pytest.raises(ApiError) as ex:
        api.select(BaseAlert).where("Blort").sort_by("create_time", "bla")
    assert "invalid sort direction specified" in str(ex.value)


def test_query_basealert_facets_error(cbcsdk_mock):
    """Test an alert facet query with invalid term."""
    api = cbcsdk_mock.api
    query = api.select(BaseAlert).where("Blort").set_workflows(["OPEN"])
    with pytest.raises(ApiError) as ex:
        query.facets(["ALABALA", "STATUS"])
    assert "One or more invalid term field names" in str(ex.value)


def test_get_notes_for_alert(cbcsdk_mock):
    """Test retrieving notes for an alert"""
    cbcsdk_mock.mock_request('GET',
                             "/api/alerts/v7/orgs/test/alerts/52dbd1b6-539b-a3f7-34bd-f6eb13a99b81",
                             GET_ALERT_RESP_WITH_NOTES)

    cbcsdk_mock.mock_request('GET',
                             "/api/alerts/v7/orgs/test/alerts/52dbd1b6-539b-a3f7-34bd-f6eb13a99b81/notes",
                             GET_ALERT_NOTES)

    api = cbcsdk_mock.api
    alert = api.select(BaseAlert, "52dbd1b6-539b-a3f7-34bd-f6eb13a99b81")
    notes = alert.notes_()
    assert len(notes) == 2
    assert notes[0].author == "Grogu"
    assert notes[0].id == "3gsgsfds"
    assert notes[0].create_time == "2023-04-18T03:25:44.397Z"
    assert notes[0].note == "I am Grogu"


def test_base_alert_create_note(cbcsdk_mock):
    """Test creating a new note on an alert"""

    def on_post(url, body, **kwargs):
        body == {"note": "I am Grogu"}
        return CREATE_ALERT_NOTE_RESP

    cbcsdk_mock.mock_request('GET',
                             "/api/alerts/v7/orgs/test/alerts/52dbd1b6-539b-a3f7-34bd-f6eb13a99b81",
                             GET_ALERT_RESP_WITH_NOTES)

    cbcsdk_mock.mock_request('POST',
                             "/api/alerts/v7/orgs/test/alerts/52dbd1b6-539b-a3f7-34bd-f6eb13a99b81/notes",
                             on_post)

    api = cbcsdk_mock.api
    alert = api.select(BaseAlert, "52dbd1b6-539b-a3f7-34bd-f6eb13a99b81")
    note = alert.create_note("I am Grogu")
    assert note[0].note == "I am Grogu"


def test_base_alert_delete_note(cbcsdk_mock):
    """Test deleting a note from an alert"""
    cbcsdk_mock.mock_request('GET',
                             "/api/alerts/v7/orgs/test/alerts/52dbd1b6-539b-a3f7-34bd-f6eb13a99b81",
                             GET_ALERT_RESP_WITH_NOTES)

    cbcsdk_mock.mock_request('GET',
                             "/api/alerts/v7/orgs/test/alerts/52dbd1b6-539b-a3f7-34bd-f6eb13a99b81/notes",
                             GET_ALERT_NOTES)

    cbcsdk_mock.mock_request('DELETE',
                             "/api/alerts/v7/orgs/test/alerts/52dbd1b6-539b-a3f7-34bd-f6eb13a99b81/notes/3gsgsfds",
                             None)

    api = cbcsdk_mock.api
    alert = api.select(BaseAlert, "52dbd1b6-539b-a3f7-34bd-f6eb13a99b81")
    notes = alert.notes_()
    notes[0].delete()
    assert notes[0]._is_deleted


def test_base_alert_unsupported_query_notes(cbcsdk_mock):
    """Testing that error is thrown when querying notes directly"""
    with pytest.raises(NonQueryableModel):
        api = cbcsdk_mock.api
        api.select(BaseAlert.Note)


def test_base_alert_refresh_note(cbcsdk_mock):
    """Testing single note refresh"""
    cbcsdk_mock.mock_request('GET',
                             "/api/alerts/v7/orgs/test/alerts/52dbd1b6-539b-a3f7-34bd-f6eb13a99b81",
                             GET_ALERT_RESP_WITH_NOTES)

    cbcsdk_mock.mock_request('GET',
                             "/api/alerts/v7/orgs/test/alerts/52dbd1b6-539b-a3f7-34bd-f6eb13a99b81/notes",
                             GET_ALERT_NOTES)

    api = cbcsdk_mock.api
    alert = api.select(BaseAlert, "52dbd1b6-539b-a3f7-34bd-f6eb13a99b81")
    notes = alert.notes_()
    assert notes[0]._refresh() is True


def test_alert_search_suggestions(cbcsdk_mock):
    """Tests getting alert search suggestions"""
    api = cbcsdk_mock.api
    cbcsdk_mock.mock_request(
        "GET",
        "/api/alerts/v7/orgs/test/alerts/search_suggestions?suggest.q=",
        ALERT_SEARCH_SUGGESTIONS_RESP,
    )
    result = BaseAlert.search_suggestions(api, "")
    assert len(result) == 20


def test_alert_search_suggestions_api_error():
    """Tests getting alert search suggestions - no CBCloudAPI arg"""
    with pytest.raises(ApiError):
        BaseAlert.search_suggestions("", "")


def test_set_types(cbcsdk_mock):
    """Tests that when an invalid alert type is entered an APIError is raised"""
    api = cbcsdk_mock.api
    query = api.select(BaseAlert).set_types(["CB_ANALYTICS"])
    assert query._criteria == {'type': ['CB_ANALYTICS']}


def test_get_attr_alert_v6_valid_attrib(cbcsdk_mock):
    """Test the __get_attr_ method for a valid attribute."""
    cbcsdk_mock.mock_request("GET", "/api/alerts/v7/orgs/test/alerts/12ab345cd6-e2d1-4118-8a8d-04f521ae66aa",
                             GET_ALERT_RESP)
    cb = cbcsdk_mock.api
    alert = cb.select(BaseAlert, GET_ALERT_RESP.get("id"))

    assert alert.policy_id == 1234567


def test_new_alert_type(cbcsdk_mock):
    """Test legacy BaseAlert class instantiation with an alert type unknown to CBC SDK."""
    def on_post(url, body, **kwargs):
        assert body == {
            "criteria": {"type": ["FIRST_NEW_TEST_ALERT_TYPE"]},
            "rows": 1
        }
        return {"results": [{"org_key": "ABCD1234",
                             "alert_url": "https://defense.conferdeploy.net/alerts?s[c][query_string]="
                                          "id:MYVERYFIRSTNEWALERTTYPE0001&orgKey=ABCD1234",
                             "id": "MYVERYFIRSTNEWALERTTYPE0001",
                             "type": "FIRST_NEW_TEST_ALERT_TYPE",
                             "backend_timestamp": "2023-04-14T21:30:40.570Z",
                             "user_update_timestamp": None}],
                "num_found": 1}
    cbcsdk_mock.mock_request("POST",
                             "/api/alerts/v7/orgs/test/alerts/_search",
                             on_post)
    api = cbcsdk_mock.api
    alert_list = api.select(BaseAlert).add_criteria('type', 'FIRST_NEW_TEST_ALERT_TYPE').set_rows(1)
    assert len(alert_list) == 1
    alert = alert_list.first()
    assert alert.id == "MYVERYFIRSTNEWALERTTYPE0001"
    assert alert.type == "FIRST_NEW_TEST_ALERT_TYPE"<|MERGE_RESOLUTION|>--- conflicted
+++ resolved
@@ -739,17 +739,8 @@
     cbcsdk_mock.mock_request("GET", "/api/alerts/v7/orgs/test/alerts/887e6bbc-6224-4f36-ad37-084038b7fcab",
                              GET_ALERT_TYPE_WATCHLIST)
     # mock the search validation
-<<<<<<< HEAD
-    cbcsdk_mock.mock_request("GET",
-                             "/api/investigate/v1/orgs/test/processes/search_validation?"
-                             "process_guid=ABC12345%5C-000309c2%5C-00000478%5C-00000000%5C-1d6a1c1f2b02805&"
-                             "q=process_guid%3AABC12345%5C-000309c2%5C-00000478%5C-00000000%5C-1d6a1c1f2b02805&"
-                             "query=process_guid%3AABC12345%5C-000309c2%5C-00000478%5C-00000000%5C-1d6a1c1f2b02805",
-                             GET_PROCESS_VALIDATION_RESP)
-=======
     cbcsdk_mock.mock_request("POST", "/api/investigate/v2/orgs/test/processes/search_validation",
                              POST_PROCESS_VALIDATION_RESP)
->>>>>>> 6f0b0e1f
     # mock the POST of a search
     cbcsdk_mock.mock_request("POST", "/api/investigate/v2/orgs/test/processes/search_jobs",
                              POST_PROCESS_SEARCH_JOB_RESP)
@@ -775,17 +766,8 @@
     cbcsdk_mock.mock_request("GET", "/api/alerts/v7/orgs/test/alerts/887e6bbc-6224-4f36-ad37-084038b7fcab",
                              GET_ALERT_TYPE_WATCHLIST)
     # mock the search validation
-<<<<<<< HEAD
-    cbcsdk_mock.mock_request("GET",
-                             "/api/investigate/v1/orgs/test/processes/search_validation?"
-                             "process_guid=ABC12345%5C-000309c2%5C-00000478%5C-00000000%5C-1d6a1c1f2b02805&"
-                             "q=process_guid%3AABC12345%5C-000309c2%5C-00000478%5C-00000000%5C-1d6a1c1f2b02805&"
-                             "query=process_guid%3AABC12345%5C-000309c2%5C-00000478%5C-00000000%5C-1d6a1c1f2b02805",
-                             GET_PROCESS_VALIDATION_RESP)
-=======
     cbcsdk_mock.mock_request("POST", "/api/investigate/v2/orgs/test/processes/search_validation",
                              POST_PROCESS_VALIDATION_RESP)
->>>>>>> 6f0b0e1f
     # mock the POST of a search
     cbcsdk_mock.mock_request("POST", "/api/investigate/v2/orgs/test/processes/search_jobs",
                              POST_PROCESS_SEARCH_JOB_RESP)
@@ -834,17 +816,8 @@
     cbcsdk_mock.mock_request("GET", "/api/alerts/v7/orgs/test/alerts/887e6bbc-6224-4f36-ad37-084038b7fcab",
                              GET_ALERT_TYPE_WATCHLIST)
     # mock the search validation
-<<<<<<< HEAD
-    cbcsdk_mock.mock_request("GET",
-                             "/api/investigate/v1/orgs/test/processes/search_validation?"
-                             "process_guid=ABC12345%5C-000309c2%5C-00000478%5C-00000000%5C-1d6a1c1f2b02805&"
-                             "q=process_guid%3AABC12345%5C-000309c2%5C-00000478%5C-00000000%5C-1d6a1c1f2b02805&"
-                             "query=process_guid%3AABC12345%5C-000309c2%5C-00000478%5C-00000000%5C-1d6a1c1f2b02805",
-                             GET_PROCESS_VALIDATION_RESP)
-=======
     cbcsdk_mock.mock_request("POST", "/api/investigate/v2/orgs/test/processes/search_validation",
                              POST_PROCESS_VALIDATION_RESP)
->>>>>>> 6f0b0e1f
     # mock the POST of a search
     cbcsdk_mock.mock_request("POST", "/api/investigate/v2/orgs/test/processes/search_jobs",
                              POST_PROCESS_SEARCH_JOB_RESP)
