--- conflicted
+++ resolved
@@ -829,11 +829,7 @@
                 pass
             log.debug("Creating a new {0:s} object".format(self.__class__.__name__))
             http_method = self.__class__._new_object_http_method
-<<<<<<< HEAD
-            ret = self._cb.api_json_request(http_method, self._urlobject,
-=======
             ret = self._cb.api_json_request(http_method, self._build_api_request_uri(http_method=http_method),
->>>>>>> 6da7363f
                                             data=new_object_info)
         else:
             log.debug("Updating {0:s} with unique ID {1:s}".format(self.__class__.__name__, str(self._model_unique_id)))
