#!/usr/bin/env python3

# *******************************************************
# Copyright (c) VMware, Inc. 2020-2021. All Rights Reserved.
# SPDX-License-Identifier: MIT
# *******************************************************
# *
# * DISCLAIMER. THIS PROGRAM IS PROVIDED TO YOU "AS IS" WITHOUT
# * WARRANTIES OR CONDITIONS OF ANY KIND, WHETHER ORAL OR WRITTEN,
# * EXPRESS OR IMPLIED. THE AUTHOR SPECIFICALLY DISCLAIMS ANY IMPLIED
# * WARRANTIES OR CONDITIONS OF MERCHANTABILITY, SATISFACTORY QUALITY,
# * NON-INFRINGEMENT AND FITNESS FOR A PARTICULAR PURPOSE.

"""Models and Queries for the Base Carbon Black Cloud SDK"""

from __future__ import absolute_import

import copy
import base64
import os.path
from .utils import convert_from_cb, convert_to_cb
import yaml
import json
import time
from .errors import ApiError, ServerError, InvalidObjectError, MoreThanOneResultError, ObjectNotFoundError, TimeoutError
import logging
from datetime import datetime
from solrq import Q
import functools

log = logging.getLogger(__name__)

"""Base Models"""


class CreatableModelMixin(object):
    """Mixin for all objects which are creatable."""
    pass


class CbMetaModel(type):
    """Meta-model for NewBaseModel and its subclasses."""
    model_base_directory = os.path.dirname(__file__)
    model_classes = []

    def __new__(mcs, name, bases, clsdict):
        """
        Creates a new instance of a class, setting up the field descriptors based on the metafile.

        Args:
            name (str): The name of the class.
            bases (list): Base classes of the class to be created.
            clsdict (dict): Elements defined in the new class.
        """
        swagger_meta_file = clsdict.pop("swagger_meta_file", None)
        model_data = {}
        if swagger_meta_file:
            model_data = yaml.safe_load(
                open(os.path.join(mcs.model_base_directory, swagger_meta_file), 'rb').read())

        clsdict["__doc__"] = "Represents a %s object in the Carbon Black server.\n\n" % (name,)
        for field_name, field_info in iter(model_data.get("properties", {}).items()):
            docstring = field_info.get("description", None)
            if docstring:
                clsdict["__doc__"] += ":ivar %s: %s\n" % (field_name, docstring)

        foreign_keys = clsdict.pop("foreign_keys", {})

        cls = super(CbMetaModel, mcs).__new__(mcs, name, bases, clsdict)
        mcs.model_classes.append(cls)

        cls._valid_fields = []
        cls._required_fields = model_data.get("required", [])
        cls._default_value = {}

        for field_name, field_info in iter(model_data.get("properties", {}).items()):
            cls._valid_fields.append(field_name)

            default_value = field_info.get("default", None)
            if default_value:
                cls._default_value[field_name] = default_value

            field_format = field_info.get("type", "string")
            field_format = field_info.get("format", field_format)

            if field_format.startswith('int'):
                setattr(cls, field_name, FieldDescriptor(field_name, coerce_to=int))
            elif field_format == "iso-date-time":
                setattr(cls, field_name, IsoDateTimeFieldDescriptor(field_name))
            elif field_format == "epoch-ms-date-time":
                setattr(cls, field_name, EpochDateTimeFieldDescriptor(field_name, 1000.0))
            elif field_format == "boolean":
                setattr(cls, field_name, FieldDescriptor(field_name, coerce_to=bool))
            elif field_format == "array":
                setattr(cls, field_name, ArrayFieldDescriptor(field_name))
            elif field_format == "object":
                setattr(cls, field_name, ObjectFieldDescriptor(field_name))
            elif field_format == "double":
                setattr(cls, field_name, FieldDescriptor(field_name, coerce_to=float))
            elif field_format == "byte":
                setattr(cls, field_name, BinaryFieldDescriptor(field_name))
            else:
                setattr(cls, field_name, FieldDescriptor(field_name))

        for fk_name, fk_info in iter(foreign_keys.items()):
            setattr(cls, fk_name, ForeignKeyFieldDescriptor(fk_name, fk_info[0], fk_info[1]))

        return cls


class FieldDescriptor(object):
    """Object that describes a field within a model instance."""
    def __init__(self, field_name, coerce_to=None, default_value=None):
        """
        Initialize the FieldDescriptor object.

        Args:
            field_name (str): The name of the field.
            coerce_to (class): The type to which the value should be coerced, or None.
            default_value (Any): The default value of the field.
        """
        self.att_name = field_name
        self.default_value = default_value
        self.coerce_to = coerce_to

    def __get__(self, instance, instance_type=None):
        """
        Retrieve the value of this field from an object.

        Args:
            instance (NewBaseModel): Instance of the object to retrieve the field value from.
            instance_type (class): Owning class type (not used).

        Returns:
            Any: Value of the field.
        """
        if instance is not None:
            value = instance.get(self.att_name, self.default_value)
            if value is not None:
                coerce_type = self.coerce_to or type(value)
                return coerce_type(value)

    def __set__(self, instance, value):
        """
        Sets the value of this field on an object.

        Args:
            instance (NewBaseModel): Instance of the object to retrieve the field value from.
            value (Any): New value for the field.
        """
        coerce_type = self.coerce_to or type(value)
        if value is not None:
            value = coerce_type(value)
        instance._set(self.att_name, value)


class ArrayFieldDescriptor(FieldDescriptor):
    """Field descriptor for fields of 'array' type."""
    def __get__(self, instance, instance_type=None):
        """
        Retrieve the value of this field from an object.

        Args:
            instance (NewBaseModel): Instance of the object to retrieve the field value from.
            instance_type (class): Owning class type (not used).

        Returns:
            Any: Value of the field.
        """
        ret = super(ArrayFieldDescriptor, self).__get__(instance, instance_type)
        return ret or []


class ObjectFieldDescriptor(FieldDescriptor):
    """Field descriptor for fields of 'object' type."""
    def __get__(self, instance, instance_type=None):
        """
        Retrieve the value of this field from an object.

        Args:
            instance (NewBaseModel): Instance of the object to retrieve the field value from.
            instance_type (class): Owning class type (not used).

        Returns:
            Any: Value of the field.
        """
        ret = super(ObjectFieldDescriptor, self).__get__(instance, instance_type)
        return ret or {}


class IsoDateTimeFieldDescriptor(FieldDescriptor):
    """Field descriptor for fields of 'iso-date-time' type."""
    def __init__(self, field_name):
        """
        Initialize the IsoDateTimeFieldDescriptor object.

        Args:
            field_name (str): The name of the field.
        """
        super(IsoDateTimeFieldDescriptor, self).__init__(field_name)

    def __get__(self, instance, instance_type=None):
        """
        Retrieve the value of this field from an object.

        Args:
            instance (NewBaseModel): Instance of the object to retrieve the field value from.
            instance_type (class): Owning class type (not used).

        Returns:
            Any: Value of the field.
        """
        d = super(IsoDateTimeFieldDescriptor, self).__get__(instance, instance_type)
        return convert_from_cb(d)

    def __set__(self, instance, value):
        """
        Sets the value of this field on an object.

        Args:
            instance (NewBaseModel): Instance of the object to retrieve the field value from.
            value (Any): New value for the field.
        """
        parsed_date = convert_to_cb(value)
        super(IsoDateTimeFieldDescriptor, self).__set__(instance, parsed_date)


class EpochDateTimeFieldDescriptor(FieldDescriptor):
    """Field descriptor for fields of 'epoch-ms-date-time' type."""
    def __init__(self, field_name, multiplier=1.0):
        """
        Initialize the EpochDateTimeFieldDescriptor object.

        Args:
            field_name (str): The name of the field.
            multiplier(float): Unused.
        """
        super(EpochDateTimeFieldDescriptor, self).__init__(field_name)
        self.multiplier = float(multiplier)

    def __get__(self, instance, instance_type=None):
        """
        Retrieve the value of this field from an object.

        Args:
            instance (NewBaseModel): Instance of the object to retrieve the field value from.
            instance_type (class): Owning class type (not used).

        Returns:
            Any: Value of the field.
        """
        d = super(EpochDateTimeFieldDescriptor, self).__get__(instance, instance_type)
        if type(d) is float or type(d) is int:
            epoch_seconds = d / self.multiplier
            return datetime.utcfromtimestamp(epoch_seconds)
        else:
            return datetime.utcfromtimestamp(0)  # default to epoch time (1970-01-01) if we have a non-numeric type

    def __set__(self, instance, value):
        """
        Sets the value of this field on an object.

        Args:
            instance (NewBaseModel): Instance of the object to retrieve the field value from.
            value (Any): New value for the field.
        """
        if isinstance(value, datetime):
            new_value = (value - self.epoch).total_seconds() * self.multiplier
        else:
            new_value = value
        super(EpochDateTimeFieldDescriptor, self).__set__(instance, new_value)


class ForeignKeyFieldDescriptor(FieldDescriptor):
    """Field descriptor for fields that are foreign keys."""
    def __init__(self, field_name, join_model, join_field=None):
        """
        Initialize the ForeignKeyFieldDescriptor object.

        Args:
            field_name (str): The name of the field.
            join_model (class): The class for which this field value is a foreign key.
            join_field (str): The name fo the field in the joined class for which this field value is a foreign key.
        """
        super(ForeignKeyFieldDescriptor, self).__init__(field_name)
        self.join_model = join_model
        if join_field is None:
            self.join_field = field_name + "_id"
        else:
            self.join_field = join_field

    def __get__(self, instance, instance_type=None):
        """
        Retrieve the value of this field from an object.

        Args:
            instance (NewBaseModel): Instance of the object to retrieve the field value from.
            instance_type (class): Owning class type (not used).

        Returns:
            Any: Value of the field.
        """
        foreign_id = getattr(instance, self.join_field)
        return instance._cb.select(self.join_model, foreign_id)

    def __set__(self, instance, value):
        """
        Sets the value of this field on an object.

        Args:
            instance (NewBaseModel): Instance of the object to retrieve the field value from.
            value (Any): New value for the field.
        """
        if type(value, NewBaseModel):
            setattr(self, self.join_field, getattr(value, "_model_unique_id"))
        else:
            setattr(self, self.join_field, value)


class BinaryFieldDescriptor(FieldDescriptor):
    """Field descriptor for fields of 'byte' type."""
    def __get__(self, instance, instance_type=None):
        """
        Retrieve the value of this field from an object.

        Args:
            instance (NewBaseModel): Instance of the object to retrieve the field value from.
            instance_type (class): Owning class type (not used).

        Returns:
            Any: Value of the field.
        """
        d = super(BinaryFieldDescriptor, self).__get__(instance, instance_type)
        return base64.b64decode(d)

    def __set__(self, instance, value):
        """
        Sets the value of this field on an object.

        Args:
            instance (NewBaseModel): Instance of the object to retrieve the field value from.
            value (Any): New value for the field.
        """
        super(BinaryFieldDescriptor, self).__set__(instance, base64.b64encode(value))


class NewBaseModel(object, metaclass=CbMetaModel):
    """Base class of all model objects within the Carbon Black Cloud SDK."""
    urlobject = ""
    primary_key = "id"
    results_key = ""
<<<<<<< HEAD

    # Constants for tuning string representations
    MAX_VALUE_WIDTH = 50
    MAX_LIST_ITEM_RENDER = 3
=======
>>>>>>> 2b52399c

    def __init__(self, cb, model_unique_id=None, initial_data=None, force_init=False, full_doc=False):
        """
        Initialize the NewBaseModel object.

        Args:
            cb (CBCloudAPI): A reference to the CBCloudAPI object.
            model_unique_id (Any): The unique ID for this particular instance of the model object.
            initial_data (dict): The data to use when initializing the model object.
            force_init (bool): True to force object initialization.
            full_doc (bool): True to mark the object as fully initialized.
        """
        self._cb = cb
<<<<<<< HEAD
        self._last_refresh_time = 0
        self._max_name_len = 0
=======
>>>>>>> 2b52399c

        urlobject = self.urlobject
        try:
            self._urlobject = urlobject.format(self._cb.credentials.org_key)
        except (IndexError, KeyError):
            self._urlobject = urlobject

        if initial_data is not None:
            self._info = initial_data
        else:
            self._info = {}

        if model_unique_id is not None:
            self._info[self.primary_key] = model_unique_id

        self._last_refresh_time = 0
        self._dirty_attributes = {}
        self._full_init = full_doc

        if force_init:
            self.refresh()

    @property
    def _model_unique_id(self):
        return self._info.get(self.primary_key, None)

    @classmethod
    def new_object(cls, cb, item, **kwargs):
        """
        Create a new object of a model class.

        Args:
            cb (CBCloudAPI): Reference to the CBCloudAPI object.
            item (dict): Item data to use to create the object.
            **kwargs (dict): Additional keyword arguments.

        Returns:
            object: The new object instance.
        """
        return cb.select(cls, item[cls.primary_key], initial_data=item, **kwargs)

    def __getattr__(self, item):
        """
        Return an attribute of this object.

        Args:
            item (str): Name of the attribute to be returned.

        Returns:
            Any: The returned attribute value.

        Raises:
            AttributeError: If the object has no such attribute.
        """
        try:
            super(NewBaseModel, self).__getattribute__(item)
        except AttributeError:
            pass  # fall through to the rest of the logic...

        try:
            return self[item]
        except:
            raise AttributeError("'{0}' object has no attribute '{1}'".format(self.__class__.__name__, item))

    def __getitem__(self, item):
        """
        Return an item value from this object's data collection.
<<<<<<< HEAD

        Args:
            item (str): Name of the item to be returned.

=======

        Args:
            item (str): Name of the item to be returned.

>>>>>>> 2b52399c
        Returns:
            Any: The returned item value.
        """
        # try looking up via self._info, if we already have it
        if item in self._info:
            value = self._info[item]
        # or load the object if we haven't done so already.
        else:
            value = self.original_document[item]

        # presume change for mutable object value
        if item not in self._dirty_attributes and hasattr(value, "copy"):
            self._dirty_attributes[item] = copy.deepcopy(value)

        return value

    def get(self, attrname, default_val=None):
        """
        Return an item value from this object's data collection.

        Args:
            attrname (str): Name of the item to be returned.
            default_val (Any): Default value to be used if the item is not found.

        Returns:
            Any: The returned item value, which may be defaulted.
        """
        try:
            return self[attrname]
        except KeyError:
            return default_val

    def __setattr__(self, attrname, val):
        """
        Set an attribute of this object.

        Args:
            attrname (str): Name of the attribute to be changed.
            val (Any): New value for the attribute.

        Raises:
            AttributeError: If the given attribute cannot be changed.
        """
        if attrname.startswith("_"):
            super(NewBaseModel, self).__setattr__(attrname, val)
        else:
            raise AttributeError("Field {0:s} is immutable".format(attrname))

    def _set(self, attrname, new_value):
        pass

    def refresh(self):
        """Reload this object from the server."""
        return self._refresh()

    def _refresh(self):
        if self._model_unique_id is not None and self.primary_key not in self._dirty_attributes.keys():
            # info = self._retrieve_cb_info()
            # print(f"self: {self}, self._retrieve_cb_info: {self._retrieve_cb_info()}")
            self._info = self._parse(self._retrieve_cb_info())
            self._full_init = True
            self._last_refresh_time = time.time()
            return True
        return False

    def _build_api_request_uri(self, http_method="GET"):
        baseuri = self._urlobject
        if self._model_unique_id is not None:
            return baseuri + "/%s" % self._model_unique_id
        else:
            return baseuri

    def _retrieve_cb_info(self):
        request_uri = self._build_api_request_uri()
        return self._cb.get_object(request_uri)

    def _parse(self, obj):
        return obj

    @property
    def original_document(self):
        """
        Returns the original meta-information about the object.

        Returns:
            object: The original meta-information about the object.
        """
        if not self._full_init:
            self.refresh()

        return self._info

    def __repr__(self):
        """
        Returns a string representation of the object.

        Returns:
            str: A string representation of the object.
        """
        if self._model_unique_id is not None:
            return "<%s.%s: id %s> @ %s" % (self.__class__.__module__, self.__class__.__name__, self._model_unique_id,
                                            self._cb.session.server)
        else:
            return "<%s.%s object at %s> @ %s" % (self.__class__.__module__, self.__class__.__name__, hex(id(self)),
                                                  self._cb.session.server)

    def _subobject(self, name):
        """
        Returns the "subobject value" of the given attribute.

        Args:
            name (str): Name of the subobject value to be returned.

        Returns:
            Any: Subobject value for the attribute, or None if there is none.

        Notes:
            Should be overridden for any class wanting to use subobject reporting capabilities.
            If the attribute is a list of subobjects, this method should return that list.
            If the attribute is a single subobject, this method should return that subobject.
        """
        return None

    @classmethod
    def _str_stringize(cls, value):
        """
        Returns the "stringized" representation of an attribute value, truncated if it's too long.

        Args:
            value (Any): Value to be stringized.

        Returns:
            str: The string equivalent.
        """
        try:
            string_value = str(value)
        except UnicodeDecodeError:
            string_value = repr(value)
        if len(string_value) > NewBaseModel.MAX_VALUE_WIDTH:
            string_value = string_value[:NewBaseModel.MAX_VALUE_WIDTH - 3] + "..."
        return string_value

    def _str_max_name_len(self):
        """
        Returns the maximum length of the attribute names for this object.

        Returns:
            int: The maximum length of the attribute names for this object.
        """
        if self._max_name_len == 0:
            attr_names = []
            for attr in self._info:
                if isinstance(attr, str):
                    attr_names.append(attr)
                elif isinstance(attr, dict):
                    attr_names.extend(attr.keys())
            self._max_name_len = max([len(s) for s in attr_names])
        return self._max_name_len

    def _str_attr_line(self, name, value, top_level=True):
        """
        Returns the representation of a single attribute within an object (which may be multiple lines).

        Args:
            name (str): The name of this attribute.
            value (Any): The value of this attribute.
            top_level (bool): True if this is a "top level" object being rendered as lines of text.

        Returns:
            list[str]: The list of lines of text in the attribute representation.
        """
        lines = []
        sub_format_str = "{1:s}: {2:s}"
        format_str = "{0:3s} " + sub_format_str if top_level else sub_format_str
        status = ''
        if top_level and name in self._dirty_attributes:
            if self._dirty_attributes[name] is None:
                status = "(+)"
            else:
                status = "(*)"
        subobject_value = self._subobject(name) if top_level else None
        spacing = self._str_max_name_len() + (6 if top_level else 2)  # (status + space) + name + colon + space
        if isinstance(value, list):
            # this is a list - render the first three items, then [...] if we have more
            target = value if subobject_value is None else subobject_value
            list_header = f"[list:{len(target)} {'item' if len(target) == 1 else 'items'}]" \
                          f"{':' if len(target) > 0 else ''}"
            lines.append(format_str.format(status, name.rjust(self._str_max_name_len()), list_header))
            for index, item in enumerate(target):
                if index >= NewBaseModel.MAX_LIST_ITEM_RENDER:
                    # punt the rest of the list
                    lines.append(f"{' ' * spacing}[...]")
                    break
                if subobject_value is not None:
                    # render the item as a subobject
                    lines.append((' ' * spacing) + sub_format_str.format('', f"[{index}]",
                                                                         f"[{item.__class__.__name__} object]:"))
                    lines.extend([f"{' ' * (spacing + 5)}{sub_line}" for sub_line in item._str_attr_lines(False)])
                    lines.append('')
                else:
                    # render item normally
                    lines.append((' ' * spacing) + sub_format_str.format('', f"[{index}]", self._str_stringize(item)))
        elif subobject_value is not None:
            # this is a subobject
            lines.append(format_str.format(status, name.rjust(self._str_max_name_len()),
                                           f"[{subobject_value.__class__.__name__} object]:"))
            lines.extend([f"{' ' * spacing}{sub_line}" for sub_line in subobject_value._str_attr_lines(False)])
            lines.append('')
        else:
            # ordinary case
            lines.append(format_str.format(status, name.rjust(self._str_max_name_len()), self._str_stringize(value)))
        return lines

    def _str_attr_lines(self, top_level=True):
        """
        Returns the representation of all attributes within this object.

        Args:
            top_level (bool): True if this is a "top level" object being rendered as lines of text.

        Returns:
            list[str]: The list of lines of test in the attribute representation.
        """
        # for dictionaries that can be sorted, sort them
        lines = []
        try:
            attributes = sorted(self._info)
        # dictionaries containing dictionaries cannot be sorted, so leave as is
        except:
            attributes = self._info

        for attr in attributes:
            # typical case, where the info dictionary value for this `attr` is a string
            if isinstance(attr, str):
                lines.extend(self._str_attr_line(attr, self._info[attr], top_level))
            # edge case (seen in Facet searches) where the info dictionary value for this `attr` is a dictionary
            elif isinstance(attr, dict):
                # go through each attribute in the `attr` dictionary
                for att in attr:
                    lines.extend(self._str_attr_line(att, attr[att], top_level))

        return lines

    def __str__(self):
        """
        Returns a string representation of the object.

        Returns:
            str: A string representation of the object.
        """
        # generate the "header"
        lines = ["{0:s} object, bound to {1:s}.".format(self.__class__.__name__, self._cb.session.server)]
        if not issubclass(type(self), UnrefreshableModel):
            if self._last_refresh_time:
                lines.append(" Last refreshed at {0:s}".format(time.ctime(self._last_refresh_time)))
            if not self._full_init:
                lines.append(" Partially initialized. Use .refresh() to load all attributes")
        lines.append('-' * 79)
        lines.append('')

        # add the attribute lines
        lines.extend(self._str_attr_lines())

        return "\n".join(lines)

    def _join(self, join_cls, field_name):
        try:
            field_value = getattr(self, field_name)
        except AttributeError:
            return None

        if field_value is None:
            return None

        return self._cb.select(join_cls, field_value)


class UnrefreshableModel(NewBaseModel):
    """Represents a model that can't be refreshed, i.e. for which ``reset()`` is not a valid operation."""

    def refresh(self):
        """Reload this object from the server."""
        raise ApiError("refresh() called on an unrefreshable model")


class MutableBaseModel(NewBaseModel):
    """Base model for objects that can have properties changed and then saved back to the server."""
    _new_object_http_method = "POST"
    _change_object_http_method = "PUT"
    _new_object_needs_primary_key = False

    def __setattr__(self, attrname, val):
        """
        Set an attribute of this object.

        Args:
            attrname (str): Name of the attribute to be changed.
            val (Any): New value for the attribute.
        """
        # allow subclasses to define their own property setters
        propobj = getattr(self.__class__, attrname, None)
        if isinstance(propobj, property) and propobj.fset:
            return propobj.fset(self, val)

        if attrname.startswith("_") or attrname in self.__class__._valid_fields:
            object.__setattr__(self, attrname, val)
        else:
            log.warning("Changing field not included in Swagger definition: {0:s}".format(attrname))
            self._set(attrname, val)

    def _set(self, attrname, new_value):
        # ensure that we are operating on the full object first
        if not self._full_init and self._model_unique_id is not None:
            self.refresh()

        # extract unique ID if we're updating a "joined" field
        if isinstance(new_value, NewBaseModel):
            new_value = new_value._model_unique_id

        # early exit if we attempt to set the field to its own value
        if new_value == self._info.get(attrname, None):
            return

        # update dirty_attributes if necessary
        if attrname in self._dirty_attributes:
            if new_value == self._dirty_attributes[attrname]:
                del self._dirty_attributes[attrname]
        else:
            self._dirty_attributes[attrname] = self._info.get(attrname, None)
        # finally, make the change
        self._info[attrname] = new_value

    def refresh(self):
        """Reload this object from the server."""
        if self._refresh():
            self._dirty_attributes = {}

    def touch(self):
        """Force this object to be considered as changed."""
        self._dirty_attributes = self._info

    def is_dirty(self):
        """
        Returns whether or not any fields of this object have been changed.

        Returns:
            bool: True if any fields of this object have been changed, False if not.
        """
        touched = self._dirty_attributes is self._info
        modified = any(self._info.get(key) != value for key, value in self._dirty_attributes.items())
        return touched or modified

    def _update_object(self):
        if self.primary_key in self._dirty_attributes.keys() or self._model_unique_id is None:
            new_object_info = copy.deepcopy(self._info)
            try:
                if not self._new_object_needs_primary_key:
                    del (new_object_info[self.primary_key])
            except Exception:
                pass
            log.debug("Creating a new {0:s} object".format(self.__class__.__name__))
            http_method = self.__class__._new_object_http_method
            ret = self._cb.api_json_request(http_method, self._urlobject,
                                            data=new_object_info)
        else:
            log.debug("Updating {0:s} with unique ID {1:s}".format(self.__class__.__name__, str(self._model_unique_id)))
            http_method = self.__class__._change_object_http_method
            ret = self._cb.api_json_request(http_method, self._build_api_request_uri(http_method=http_method),
                                            data=self._info)

        return self._refresh_if_needed(ret)

    def _refresh_if_needed(self, request_ret):
        """
        Reload the object with the data returned by the server.

        Args:
            request_ret (Response): Return data from a request made to the server.

        Returns:
            Any: The unique ID of this object.
        """
        refresh_required = False

        if request_ret.status_code not in range(200, 300):
            try:
                message = json.loads(request_ret.text)[0]
            except Exception:
                message = request_ret.text

            raise ServerError(request_ret.status_code, message,
                              result="Did not update {} record.".format(self.__class__.__name__))
        else:
            try:
                message = request_ret.json()
                log.debug("Received response: %s" % message)
                if list(message.keys()) == ["result"]:
                    post_result = message.get("result", None)

                    if post_result and post_result != "success":
                        raise ServerError(request_ret.status_code, post_result,
                                          result="Did not update {0:s} record.".format(self.__class__.__name__))
                    else:
                        refresh_required = True
                else:
                    self._info = json.loads(request_ret.text)
                    if message.keys() == ["id"]:
                        # if all we got back was an ID, try refreshing to get the entire record.
                        log.debug("Only received an ID back from the server, forcing a refresh")
                        refresh_required = True
                    else:
                        self._full_init = True
            except Exception:
                refresh_required = True

        self._dirty_attributes = {}
        if refresh_required:
            self.refresh()
        return self._model_unique_id

    def save(self):
        """
        Save any changes made to this object's fields.

        Returns:
            MutableBaseModel: This object.
        """
        if not self.is_dirty():
            return

        self.validate()
        self._update_object()
        return self

    def reset(self):
        """Undo any changes made to this object's fields."""
        for k, v in iter(self._dirty_attributes.items()):
            if v is None:
                del self._info[k]
            else:
                self._info[k] = v

        self._dirty_attributes = {}

    # TODO: How do we delete this object from our LRU cache?
    def delete(self):
        """Delete this object."""
        return self._delete_object()

    def _delete_object(self):
        if self._model_unique_id:
            ret = self._cb.delete_object(self._build_api_request_uri())
        else:
            return

        if ret.status_code not in (200, 204):
            try:
                message = json.loads(ret.text)[0]
            except Exception:
                message = ret.text
            raise ServerError(ret.status_code, message, result="Did not delete {0:s}.".format(str(self)))

    def validate(self):
        """
        Validates this object.

        Returns:
            bool: True if the object is validated.

        Raises:
            InvalidObjectError: If the object has missing fields.
        """
        if not self._full_init:
            self.refresh()

        diff = list(set(self.__class__._required_fields) - set(self._info.keys()))
        if not diff:
            return True
        else:
            raise InvalidObjectError("Missing fields: [%s]" % (", ".join(diff)))

    def __repr__(self):
        """Returns a string representation of this object."""
        r = super(MutableBaseModel, self).__repr__()
        if self.is_dirty():
            r += " (*)"
        return r


"""Base Queries"""


class BaseQuery(object):
    """The base query for finding objects via the API."""
    def __init__(self, query=None):
        """
        Initializes the BaseQuery object.

        Args:
            query (solrq.Q): The parent query of this one.
        """
        self._query = query

    def _clone(self):
        return self.__class__(self._query)

    def _perform_query(self):
        # This has the effect of generating an empty iterator.
        yield from ()


class IterableQueryMixin:
    """A mix-in to provide iterability to a query."""

    def all(self):
        """
        Returns all the items of a query as a list.

        Returns:
            list: List of query items
        """
        return self._perform_query()

    def first(self):
        """
        Returns the first item that would be returned as the result of a query.

        Returns:
            obj: First query item
        """
        res = self[:1]
        if res is None or not len(res):
            return None
        return res[0]

    def one(self):
        """
        Returns the only item that would be returned by a query.

        Returns:
            obj: Sole query return item

        Raises:
            MoreThanOneResultError: If the query returns more than one item
            ObjectNotFoundError: If the query returns zero items
        """
        res = self[:2]
        if res is None:
            return None
        label = str(self._query) if self._query else "<unspecified>"
        if len(res) == 0:
            raise ObjectNotFoundError("query_uri", message="0 results for query {0:s}".format(label))
        if len(res) > 1:
            raise MoreThanOneResultError(
                message="{0:d} results found for query {1:s}".format(len(self), label),
                results=self.all()
            )
        return res[0]

    def __len__(self):
        """
        Return the number of objects this query returns.

        Returns:
            int: The number of objects this query returns.
        """
        return self._count()

    def __getitem__(self, item):
        """
        Implements list index fetching for a query

        Args:
            item (object): Indicates the item(s) to retrieve, either as an int or a slice.

        Returns:
            object: Either an item or a list of items.
        """
        results = list(self)
        if isinstance(item, slice):
            return [results[ii] for ii in range(*item.indices(len(results)))]
        elif isinstance(item, int):
            return results[item]
        else:
            raise TypeError("Invalid argument type")

    def __iter__(self):
        """
        Returns an iterator over the items returned by this query.

        Returns:
            Iterator: An iterator over the items returned by this query.
        """
        return self._perform_query()


class SimpleQuery(BaseQuery, IterableQueryMixin):
    """A simple query object."""
    _multiple_where_clauses_accepted = False

    def __init__(self, cls, cb, urlobject=None, returns_fulldoc=True):
        """
        Initialize the SimpleQuery object.

        Args:
            cls (class): Class of the object to be returned by the query.
            cb (CBCloudAPI): Reference to the CBCloudAPI object.
            urlobject (str): URL to be used in making the query.
            returns_fulldoc (bool): Whether the result of the Query yields objects that have been fully initialized.
        """
        super(SimpleQuery, self).__init__()

        self._doc_class = cls
        self._cb = cb
        if not urlobject:
            urlobject = cls.urlobject
        try:
            self._urlobject = urlobject.format(self._cb.credentials.org_key)
        except (IndexError, KeyError):
            self._urlobject = urlobject
        self._full_init = False
        self._results = []
        self._query = {}
        self._sort_by = None
        self._returns_full_doc = returns_fulldoc

    def _clone(self):
        nq = self.__class__(self._doc_class, self._cb)
        nq._urlobject = self._urlobject
        nq._full_init = self._full_init
        nq._results = self._results[::]
        nq._query = copy.deepcopy(self._query)
        nq._sort_by = self._sort_by

        return nq

    def _match_query(self, i):
        for k, v in iter(self._query.items()):
            if isinstance(v, str):
                v = v.lower()
            target = getattr(i, k, None)
            if target is None:
                return False
            if str(target).lower() != v:
                return False
        return True

    def _sort(self, result_set):
        if self._sort_by is not None:
            return sorted(result_set, key=lambda x: getattr(x, self._sort_by, 0), reverse=True)
        else:
            return result_set

    def _get_object_results(self):
        """
        Returns the GET object results data,
        either in its entirety (default)
        or the contents of a JSON item key set using `cls.results_key`.

        Returns:
            list: The GET object results data.
        """
        results = self._cb.get_object(self._urlobject, default=[])
        return results.get(self._doc_class.results_key, results)

    @property
    def results(self):
        """
        Collect and return the results of this query.

        Returns:
            list: The results of this query.
        """
        if not self._full_init:
            self._results = []
            for item in self._get_object_results():
                t = self._doc_class.new_object(self._cb, item, full_doc=self._returns_full_doc)
                if self._match_query(t):
                    self._results.append(t)
            self._results = self._sort(self._results)
            self._full_init = True

        return self._results

    def __len__(self):
        """
        Returns the number of items returned by this query.

        Returns:
            int: The number of items returned by this query.
        """
        return len(self.results)

    def __getitem__(self, item):
        """
        Return a specific item or items from the query.

        Args:
            item (object): Indicates the item(s) to retrieve, either as an int or a slice.

        Returns:
            object: Either an item or a list of items.
        """
        if isinstance(item, slice):
            return [self.results[ii] for ii in range(*item.indices(len(self)))]
        elif isinstance(item, int):
            return self.results[item]
        else:
            raise TypeError("Invalid argument type")

    def where(self, new_query):
        """
        Add a "where" clause to this query.

        Args:
            new_query (object): The "where" clause, as a string or solrq.Q object.

        Returns:
            SimpleQuery: A new query with the "where" clause specified.
        """
        if self._query and not self._multiple_where_clauses_accepted:
            raise ApiError("Cannot have multiple 'where' clauses")

        nq = self._clone()
        field, value = new_query.split(':', 1)
        nq._query[field] = value
        nq._full_init = False
        return nq

    def and_(self, new_query):
        """
        Add an additional "where" clause to this query.

        Args:
            new_query (object): The additional "where" clause, as a string or solrq.Q object.

        Returns:
            SimpleQuery: A new query with the extra "where" clause specified.
        """
        if not self._multiple_where_clauses_accepted:
            raise ApiError("Cannot have multiple 'where' clauses")
        return self.where(new_query)

    def _perform_query(self):
        for item in self.results:
            yield item

    def sort(self, new_sort):
        """
        Set the sorting for this query.

        Args:
            new_sort (object): The new sort criteria for this query.

        Returns:
            SimpleQuery: A new query with the sort parameter specified.
        """
        nq = self._clone()
        nq._sort_by = new_sort
        return nq


class PaginatedQuery(BaseQuery, IterableQueryMixin):
    """A query that returns objects in a paginated fashion."""
    def __init__(self, cls, cb, query=None):
        """
        Initialize the PaginatedQuery object.

        Args:
            cls (class): The class of objects being returned by this query.
            cb (CBCloudAPI): Reference to the CBCloudAPI object.
            query (BaseQuery): The query that we are paginating.
        """
        super(PaginatedQuery, self).__init__(query)
        self._doc_class = cls
        self._cb = cb
        # TODO: this should be subject to a TTL
        self._total_results = 0
        self._count_valid = False
        self._batch_size = 100

    def _clone(self):
        nq = self.__class__(self._doc_class, self._cb, query=self._query)
        nq._batch_size = self._batch_size
        return nq

    def __len__(self):
        """
        Returns the number of items returned by this query.

        Returns:
            int: The number of items returned by this query.
        """
        if self._count_valid:
            return self._total_results
        return self._count()

    def __getitem__(self, item):
        """
        Return a specific item or items from the query.

        Args:
            item (object): Indicates the item(s) to retrieve, either as an int or a slice.

        Returns:
            object: Either an item or a list of items.
        """
        if isinstance(item, slice):
            if item.step and item.step != 1:
                raise ValueError("steps not supported")

            must_count_result_set = False
            if item.start is None or item.start == 0:
                start = 0
            else:
                start = item.start
                if item.start < 0:
                    must_count_result_set = True

            if item.stop is None or item.stop == 0:
                numrows = 0
            else:
                numrows = item.stop - start
                if item.stop < 0:
                    must_count_result_set = True
                elif numrows <= 0:
                    return []

            if must_count_result_set:
                log.debug('Must count result set')
                # general case
                item_range = range(*item.indices(len(self)))
                if not len(item_range):
                    return []

                start, numrows = item_range[0], len(item_range)

            try:
                return list(self._perform_query(start, numrows))
            except StopIteration:
                return []
        elif isinstance(item, int):
            if item < 0:
                item += len(self)
            if item < 0:
                return None

            try:
                return next(self._perform_query(item, 1))
            except StopIteration:
                return None
        else:
            raise TypeError("invalid type")

    def _perform_query(self, start=0, numrows=0):
        for item in self._search(start=start, rows=numrows):
            yield self._doc_class.new_object(self._cb, item)

    def batch_size(self, new_batch_size):
        """
        Set the batch size of the paginated query.

        Args:
            new_batch_size (int): The new batch size.

        Returns:
            PaginatedQuery: A new query with the updated batch size.
        """
        nq = self._clone()
        nq._batch_size = new_batch_size
        return nq


class QueryBuilder(object):
    """
    Provides a flexible interface for building prepared queries for the CB Cloud backend.

    This object can be instantiated directly, or can be managed implicitly
    through the CBCloudAPI.select API.

    Examples:
    >>> from cbc_sdk.base import QueryBuilder
    >>> # build a query with chaining
    >>> query = QueryBuilder().where(process_name="malicious.exe").and_(device_name="suspect")
    >>> # start with an initial query, and chain another condition to it
    >>> query = QueryBuilder(device_os="WINDOWS").or_(process_username="root")

    """

    def __init__(self, **kwargs):
        """
        Initialize the QueryBuilder object.

        Args:
            **kwargs (dict): If present, these are used to construct a Solrq Query.
        """
        if kwargs:
            self._query = Q(**kwargs)
        else:
            self._query = None
        self._raw_query = None
        self._process_guid = None

    def _guard_query_params(func):
        """Decorates the query construction methods of *QueryBuilder.*

        Prevents them from being called with parameters that would result in an internally
        inconsistent query.
        """

        @functools.wraps(func)
        def wrap_guard_query_change(self, q, **kwargs):
            if self._raw_query is not None and (kwargs or isinstance(q, Q)):
                raise ApiError("Cannot modify a raw query with structured parameters")
            if self._query is not None and isinstance(q, str):
                raise ApiError("Cannot modify a structured query with a raw parameter")
            return func(self, q, **kwargs)

        return wrap_guard_query_change

    @_guard_query_params
    def where(self, q, **kwargs):
        """
        Adds a conjunctive filter to a QueryBuilder.

        Args:
            q (object): Either a string or solrq.Q object representing the query to be added.
            **kwargs (dict): Arguments with which to construct a solrq.Q object.

        Returns:
            QueryBuilder: This object.

        Raises:
            ApiError: If the q parameter is of an invalid type.
        """
        if isinstance(q, str):
            if self._raw_query is None:
                self._raw_query = []
            self._raw_query.append(q)
        elif isinstance(q, Q) or kwargs:
            if self._query is not None:
                raise ApiError("Use .and_() or .or_() for an extant solrq.Q object")
            if kwargs:
                self._process_guid = self._process_guid or kwargs.get("process_guid")
                q = Q(**kwargs)
            self._query = q
        else:
            raise ApiError(".where() only accepts strings or solrq.Q objects")

        return self

    @_guard_query_params
    def and_(self, q, **kwargs):
        """
        Adds a conjunctive filter to a QueryBuilder.

        Args:
            q (object): Either a string or solrq.Q object representing the query to be added.
            **kwargs (dict): Arguments with which to construct a solrq.Q object.

        Returns:
            QueryBuilder: This object.

        Raises:
            ApiError: If the q parameter is of an invalid type.
        """
        if isinstance(q, str):
            self.where(q)
        elif isinstance(q, Q) or kwargs:
            if kwargs:
                self._process_guid = self._process_guid or kwargs.get("process_guid")
                q = Q(**kwargs)
            if self._query is None:
                self._query = q
            else:
                self._query = self._query & q
        else:
            raise ApiError(".and_() only accepts strings or solrq.Q objects")

        return self

    @_guard_query_params
    def or_(self, q, **kwargs):
        """
        Adds a disjunctive filter to a QueryBuilder.

        Args:
            q (object): Either a string or solrq.Q object representing the query to be added.
            **kwargs (dict): Arguments with which to construct a solrq.Q object.

        Returns:
            QueryBuilder: This object.

        Raises:
            ApiError: If the q parameter is of an invalid type.
        """
        if kwargs:
            self._process_guid = self._process_guid or kwargs.get("process_guid")
            q = Q(**kwargs)

        if isinstance(q, Q):
            if self._query is None:
                self._query = q
            else:
                self._query = self._query | q
        else:
            raise ApiError(".or_() only accepts solrq.Q objects")

        return self

    @_guard_query_params
    def not_(self, q, **kwargs):
        """
        Adds a negative filter to a QueryBuilder.

        Args:
            q (object): Either a string or solrq.Q object representing the query to be added.
            **kwargs (dict): Arguments with which to construct a solrq.Q object.

        Returns:
            QueryBuilder: This object.

        Raises:
            ApiError: If the q parameter is of an invalid type.
        """
        if kwargs:
            q = ~Q(**kwargs)

        if isinstance(q, Q):
            if self._query is None:
                self._query = q
            else:
                self._query = self._query & q
        else:
            raise ApiError(".not_() only accepts solrq.Q objects")

        return self

    def _collapse(self):
        """
        Collapse the query into a single string.

        The query can be represented by either an array of strings (_raw_query) which is concatenated and passed
        directly to Solr, or a solrq.Q object (_query) which is then converted into a string to pass to Solr.
        This function will perform the appropriate conversions to end up with the 'q' string sent into the
        POST request to the Cloud API query endpoint.

        Returns:
            str: The collapsed query.
        """
        if self._raw_query is not None:
            return " ".join(self._raw_query)
        elif self._query is not None:
            return str(self._query)
        else:
            return ""  # return everything


class QueryBuilderSupportMixin:
    """A mixin that supplies wrapper methods to access the _query_builder."""

    def where(self, q=None, **kwargs):
        """
        Add a filter to this query.

        Args:
            q (Any): Query string, :py:class:`QueryBuilder`, or `solrq.Q` object
            **kwargs (dict): Arguments to construct a `solrq.Q` with

        Returns:
            Query: This Query object.
        """
        if isinstance(q, QueryBuilder):
            self._query_builder = q
        else:
            self._query_builder.where(q, **kwargs)
        return self

    def and_(self, q=None, **kwargs):
        """
        Add a conjunctive filter to this query.

        Args:
            q (Any): Query string or `solrq.Q` object
            **kwargs (dict): Arguments to construct a `solrq.Q` with

        Returns:
            Query: This Query object.
        """
        if not q and not kwargs:
            raise ApiError(".and_() expects a string, a solrq.Q, or kwargs")

        self._query_builder.and_(q, **kwargs)
        return self

    def or_(self, q=None, **kwargs):
        """
        Add a disjunctive filter to this query.

        Args:
            q (solrq.Q): Query object.
            **kwargs (dict): Arguments to construct a `solrq.Q` with.

        Returns:
            Query: This Query object.
        """
        if not q and not kwargs:
            raise ApiError(".or_() expects a solrq.Q or kwargs")

        self._query_builder.or_(q, **kwargs)
        return self

    def not_(self, q=None, **kwargs):
        """
        Adds a negated filter to this query.

        Args:
            q (solrq.Q): Query object.
            **kwargs (dict): Arguments to construct a `solrq.Q` with.

        Returns:
            Query: This Query object.
        """
        if not q and not kwargs:
            raise ApiError(".not_() expects a solrq.Q, or kwargs")

        self._query_builder.not_(q, **kwargs)
        return self


class CriteriaBuilderSupportMixin:
    """A mixin that supplies wrapper methods to access the _crtieria."""

    def add_criteria(self, key, newlist):
        """Add to the criteria on this query with a custom criteria key.

        Will overwrite any existing criteria for the specified key.

        Args:
            key (str): The key for the criteria item to be set.
            newlist (str or list[str]): Value or list of values to be set for the criteria item.

        Returns:
            The query object with specified custom criteria.

        Example:
            query = api.select(Event).add_criteria("event_type", ["filemod", "scriptload"])
            query = api.select(Event).add_criteria("event_type", "filemod")
        """
        if not isinstance(newlist, list):
            if not isinstance(newlist, str):
                raise ApiError("Criteria value(s) must be a string or list of strings. "
                               f"{newlist} is a {type(newlist)}.")
            self._update_criteria(key, [newlist], overwrite=True)
        else:
            self._update_criteria(key, newlist, overwrite=True)
        return self

    def update_criteria(self, key, newlist):
        """Update the criteria on this query with a custom criteria key.

        Args:
            key (str): The key for the criteria item to be set.
            newlist (list): List of values to be set for the criteria item.

        Returns:
            The query object with specified custom criteria.

        Example:
            query = api.select(Alert).update_criteria("my.criteria.key", ["criteria_value"])

        Note: Use this method if there is no implemented method for your desired criteria.
        """
        if not isinstance(newlist, list):
            if not isinstance(newlist, str):
                raise ApiError("Criteria value(s) must be a string or list of strings. "
                               f"{newlist} is a {type(newlist)}.")
            self._update_criteria(key, [newlist])
        else:
            self._update_criteria(key, newlist)
        return self

    def _update_criteria(self, key, newlist, overwrite=False):
        """
        Updates a list of criteria being collected for a query, by setting or appending items.

        Args:
            key (str): The key for the criteria item to be set.
            newlist (list): List of values to be set for the criteria item.
            overwrite (bool): Overwrite the existing criteria for specified key
        """
        if self._criteria.get(key, None) is None or overwrite:
            self._criteria[key] = newlist
        else:
            self._criteria[key].extend(newlist)


class AsyncQueryMixin:
    """A mix-in which provides support for asynchronous queries."""

    def _init_async_query(self):
        """
        Initialize an async query and return a context for running in the background. Optional.

        Returns:
            object: Context for running in the background.
        """
        return None

    def _run_async_query(self, context):
        """
        Executed in the background to run an asynchronous query. Must be implemented in any inheriting classes.

        Args:
            context (object): The context returned by _init_async_query. May be None.

        Returns:
            Any: Result of the async query, which is then returned by the future.
        """
        raise NotImplementedError("must implement _run_async_query for AsyncQueryMixin support")

    def execute_async(self):
        """
        Executes the current query in an asynchronous fashion.

        Returns:
            Future: A future representing the query and its results.
        """
        context = self._init_async_query()
        return self._cb._async_submit(lambda arg, kwarg: arg[0]._run_async_query(arg[1]), self, context)


class Query(PaginatedQuery, QueryBuilderSupportMixin, IterableQueryMixin, AsyncQueryMixin, CriteriaBuilderSupportMixin):
    """Represents a prepared query to the Cb Enterprise EDR backend.

    This object is returned as part of a `CbEnterpriseEDRAPI.select`
    operation on models requested from the Cb Enterprise EDR backend. You should not have to create this class yourself.

    The query is not executed on the server until it's accessed, either as an iterator (where it will generate values
    on demand as they're requested) or as a list (where it will retrieve the entire result set and save to a list).
    You can also call the Python built-in ``len()`` on this object to retrieve the total number of items matching
    the query.

    Examples::

    >>> from cbc_sdk import CBCloudAPI
    >>> from cbc_sdk.enterprise_edr import Report
    >>> cb = CBCloudAPI()
    >>> query = cb.select(Report)
    >>> query = query.where(report_id="ABCDEFG1234")
    >>> # alternatively:
    >>> query = query.where("report_id:ABCDEFG1234")

    Notes:
        - The slicing operator only supports start and end parameters, but not step. ``[1:-1]`` is legal, but
          ``[1:2:-1]`` is not.
        - You can chain where clauses together to create AND queries; only objects that match all ``where`` clauses
          will be returned.
    """

    def __init__(self, doc_class, cb):
        """
        Initialize the Query object.

        Args:
            doc_class (class): The class of the model this query returns.
            cb (CBCloudAPI): A reference to the CBCloudAPI object.
        """
        super(Query, self).__init__(doc_class, cb, None)

        self._query_builder = QueryBuilder()
        self._criteria = {}
        self._exclusions = {}
        self._sort_by = []
        self._group_by = None
        self._batch_size = 500
        self._start = 0
        self._time_range = {}
        self._fields = ["*"]
        self._default_args = {}

    def add_exclusions(self, key, newlist):
        """Add to the excluions on this query with a custom exclusion key.

        Args:
            key (str): The key for the exclusion item to be set.
            newlist (str or list[str]): Value or list of values to be set for the exclusion item.

        Returns:
            The ResultQuery with specified custom exclusion.

        Example:
            query = api.select(Event).add_exclusions("netconn_domain", ["www.google.com"])
            query = api.select(Event).add_exclusions("netconn_domain", "www.google.com")
        """
        if not isinstance(newlist, list):
            if not isinstance(newlist, str):
                raise ApiError("Exclusion value(s) must be a string or list of strings. "
                               f"{newlist} is a {type(newlist)}.")
            self._add_exclusions(key, [newlist])
        else:
            self._add_exclusions(key, newlist)
        return self

    def _add_exclusions(self, key, newlist):
        """
        Updates a list of exclusion being collected for a query, by setting or appending items.

        Args:
            key (str): The key for the exclusion item to be set.
            newlist (list): List of values to be set for the exclusion item.
        """
        oldlist = self._exclusions.get(key, [])
        self._exclusions[key] = oldlist + newlist

    def set_fields(self, fields):
        """
        Sets the fields to be returned with the response.

        Args:
            fields (str or list[str]): Field or list of fields to be returned.
        """
        if not isinstance(fields, list):
            if not isinstance(fields, str):
                raise ApiError(f"Fields must be a string or list of strings. {fields} is a {type(fields)}.")
            self._fields = [fields]
        else:
            self._fields = fields
        self._default_args["fields"] = self._fields
        return self

    def set_start(self, start):
        """
        Sets the 'start' query body parameter, determining where to begin retrieving results from.

        Args:
            start (int): Where to start results from.
        """
        if not isinstance(start, int):
            raise ApiError(f"Start must be an integer. {start} is a {type(start)}.")
        self._start = start
        self._default_args["start"] = self._start
        return self

    def set_rows(self, rows):
        """
        Sets the 'rows' query body parameter, determining how many rows of results to request.

        Args:
            rows (int): How many rows to request.
        """
        if not isinstance(rows, int):
            raise ApiError(f"Rows must be an integer. {rows} is a {type(rows)}.")
        self._batch_size = rows
        self._default_args["rows"] = self._batch_size
        return self

    def set_time_range(self, start=None, end=None, window=None):
        """
        Sets the 'time_range' query body parameter, determining a time window based on 'device_timestamp'.

        Args:
            start (str in ISO 8601 timestamp): When to start the result search.
            end (str in ISO 8601 timestamp): When to end the result search.
            window (str): Time window to execute the result search, ending on the current time.
                Should be in the form "-2w", where y=year, w=week, d=day, h=hour, m=minute, s=second.

        Note:
            - `window` will take precendent over `start` and `end` if provided.

        Examples:
            query = api.select(Event).set_time_range(start="2020-10-20T20:34:07Z")
            second_query = api.select(Event).set_time_range(start="2020-10-20T20:34:07Z", end="2020-10-30T20:34:07Z")
            third_query = api.select(Event).set_time_range(window='-3d')
        """
        if start:
            if not isinstance(start, str):
                raise ApiError(f"Start time must be a string in ISO 8601 format. {start} is a {type(start)}.")
            self._time_range["start"] = start
        if end:
            if not isinstance(end, str):
                raise ApiError(f"End time must be a string in ISO 8601 format. {end} is a {type(end)}.")
            self._time_range["end"] = end
        if window:
            if not isinstance(window, str):
                raise ApiError(f"Window must be a string. {window} is a {type(window)}.")
            self._time_range["window"] = window
        return self

    def _get_query_parameters(self):
        args = self._default_args.copy()
        if self._criteria:
            args["criteria"] = self._criteria
        if self._exclusions:
            args["exclusions"] = self._exclusions
        if self._time_range:
            args["time_range"] = self._time_range
        args['query'] = self._query_builder._collapse()
        if self._query_builder._process_guid is not None:
            args["process_guid"] = self._query_builder._process_guid
        if 'process_guid:' in args['query']:
            q = args['query'].split('process_guid:', 1)[1].split(' ', 1)[0]
            args["process_guid"] = q

        if args.get("sort", None) is not None and args.get("fields", None) is None:
            # Add default fields if only sort is specified
            args["fields"] = ["*"]

        return args

    def sort_by(self, key, direction="ASC"):
        """Sets the sorting behavior on a query's results.

        Arguments:
            key (str): The key in the schema to sort by.
            direction (str): The sort order, either "ASC" or "DESC".

        Returns:
            Query: The query with sorting parameters.

        Example:

        >>> cb.select(Process).where(process_name="cmd.exe").sort_by("device_timestamp")
        """
        found = False

        for sort_item in self._sort_by:
            if sort_item['field'] == key:
                sort_item['order'] = direction
                found = True

        if not found:
            self._sort_by.append({'field': key, 'order': direction})

        self._default_args['sort'] = self._sort_by

        return self

    def _count(self):
        args = self._get_query_parameters()

        log.debug("args: {}".format(str(args)))

        result = self._cb.post_object(
            self._doc_class.urlobject.format(
                self._cb.credentials.org_key,
                args["process_guid"]
            ), body=args
        ).json()

        self._total_results = int(result.get('num_available', 0))
        self._count_valid = True

        return self._total_results

    def _validate(self, args):
        if not hasattr(self._doc_class, "validation_url"):
            return

        url = self._doc_class.validation_url.format(self._cb.credentials.org_key)

        if args.get('query', False):
            args['q'] = args['query']

        # v2 search sort key does not work with v1 validation
        sort = args.pop('sort', None)

        validated = self._cb.get_object(url, query_parameters=args)

        # Re-add sort
        args["sort"] = sort

        if not validated.get("valid"):
            raise ApiError("Invalid query: {}: {}".format(args, validated["invalid_message"]))

    def _search(self, start=0, rows=0):
        """
        Execute the query, iterating over results 500 rows at a time.

        Args:
           start (int): What index to begin retrieving results from.
           rows (int): Total number of results to be retrieved.
                       If `start` is not specified, the default of 0 will be used.
                       If `rows` is not specified, the query will continue until all available results have
                       been retrieved, getting results in batches of 500.
        """
        raise NotImplementedError("_search() method must be implemented in subclass")

    def _run_async_query(self, context):
        """
        Executed in the background to run an asynchronous query.

        Args:
            context (object): The context (always None in this case).

        Returns:
            Any: Result of the async query, which is then returned by the future.
        """
        return list(self._search())


class FacetQuery(BaseQuery, AsyncQueryMixin, QueryBuilderSupportMixin, CriteriaBuilderSupportMixin):
    """Query class for asynchronous Facet API calls.

    These API calls return one result, and are not paginated or iterable.
    """
    def __init__(self, cls, cb, query=None):
        """Initialize the FacetQuery object."""
        super(FacetQuery, self).__init__(query)
        self._doc_class = cls
        self._cb = cb
        self._full_init = False
        self._query_builder = QueryBuilder()

        # unqiue identifier, typically a job id
        self._query_token = None
        # whether self._total_results is a valid value
        self._count_valid = False
        # seconds to wait for num_contacted == num_completed until timing out
        self._timeout = 0
        # whether the query timed-out
        self._timed_out = False
        # query body parameters
        self._time_range = {}
        self._limit = None
        self._criteria = {}
        self._exclusions = {}
        self._facet_fields = []
        self._facet_rows = None
        self._ranges = []
        self._default_args = {}

    def add_exclusions(self, key, newlist):
        """Add to the excluions on this query with a custom exclusion key.

        Args:
            key (str): The key for the exclusion item to be set.
            newlist (str or list[str]): Value or list of values to be set for the exclusion item.

        Returns:
            The ResultQuery with specified custom exclusion.

        Example:
            query = api.select(Event).add_exclusions("netconn_domain", ["www.google.com"])
            query = api.select(Event).add_exclusions("netconn_domain", "www.google.com")
        """
        if not isinstance(newlist, list):
            if not isinstance(newlist, str):
                raise ApiError("Exclusion value(s) must be a string or list of strings. "
                               f"{newlist} is a {type(newlist)}.")
            self._add_exclusions(key, [newlist])
        else:
            self._add_exclusions(key, newlist)
        return self

    def _add_exclusions(self, key, newlist):
        """
        Updates a list of exclusion being collected for a query, by setting or appending items.

        Args:
            key (str): The key for the exclusion item to be set.
            newlist (list): List of values to be set for the exclusion item.
        """
        oldlist = self._exclusions.get(key, [])
        self._exclusions[key] = oldlist + newlist

    def timeout(self, msecs):
        """Sets the timeout on an AsyncQuery. By default, there is no timeout.

        Arguments:
            msecs (int): Timeout duration, in milliseconds.

        Returns:
            Query (AsyncQuery): The Query object with new milliseconds
                parameter.

        Example:

        >>> cb.select(ProcessFacet).where(process_name="foo.exe").timeout(5000)
        """
        self._timeout = msecs
        return self

    def limit(self, limit):
        """Sets the maximum number of facets per category (i.e. any Process Search Fields in self._fields).

        The default limit for Process Facet searches in the Carbon Black Cloud backend is 100.

        Arguments:
            limit (int): Maximum number of facets per category.

        Returns:
            Query (AsyncQuery): The Query object with new limit parameter.

        Example:
        >>> cb.select(ProcessFacet).where(process_name="foo.exe").limit(50)
        """
        self._limit = limit
        return self

    def set_rows(self, rows):
        """Sets the number of facet results to return with the query.

        Args:
            rows (int): Number of rows to return.

        Returns:
            Query (AsyncQuery): The Query object with the new rows parameter.

        Example:
        >>> cb.select(ProcessFacet).set_rows(50)
        """
        self._facet_rows = rows
        return self

    def add_facet_field(self, field):
        """Sets the facet fields to be received by this query.

        Arguments:
            field (str or [str]): Field(s) to be received.

        Returns:
            Query (AsyncQuery): The Query object that will receive the specified field(s).

        Example:
        >>> cb.select(ProcessFacet).add_facet_field(["process_name", "process_username"])
        """
        if isinstance(field, str):
            self._facet_fields.append(field)
        else:
            for name in field:
                self._facet_fields.append(name)
        return self

    def _check_range(self, range):
        """Checks if range has all required keys, and that they have non-empty values."""
        start = range.get("start")
        end = range.get("end")
        field = range.get("field")
        bucket_size = range.get("bucket_size")

        if start is None or (start != 0 and not start):
            raise ApiError("No 'start' parameter in range, or its value is None.")
        if end is None or not end:
            raise ApiError("No 'end' parameter in range, or its value is None.")
        if bucket_size is None or not bucket_size:
            raise ApiError("No 'bucket_size' parameter in range, or its value is None.")
        if field is None or not field:
            raise ApiError("No 'field' parameter in range, or its value is None.")

        if type(start) not in [int, str]:
            raise ApiError("`start` parameter should be either int or ISO8601 timestamp string")
        if type(end) not in [int, str]:
            raise ApiError("`end` parameter should be either int or ISO8601 timestamp string")
        if type(field) not in [str]:
            raise ApiError("`field` parameter should be a string")
        if type(bucket_size) not in [int, str]:
            raise ApiError("`bucket_size` should be either int or ISO8601 timestamp string")

    def add_range(self, range):
        """Sets the facet ranges to be received by this query.

        Arguments:
            range (dict or [dict]): Range(s) to be received.

        Returns:
            Query (AsyncQuery): The Query object that will receive the specified range(s).

        Note: The range parameter must be in this dictionary format:
            {
                "bucket_size": "<object>",
                "start": "<object>",
                "end": "<object>",
                "field": "<string>"
            },
            where "bucket_size", "start", and "end" can be numbers or ISO 8601 timestamps.

        Examples:
        >>> cb.select(ProcessFacet).add_range({"bucket_size": 5, "start": 0, "end": 10, "field": "netconn_count"})
        >>> cb.select(ProcessFacet).add_range({"bucket_size": "+1DAY", "start": "2020-11-01T00:00:00Z",
                                               "end": "2020-11-12T00:00:00Z", "field": "backend_timestamp"})

        """
        if isinstance(range, dict):
            self._check_range(range)
            self._ranges.append(range)
        else:
            for r in range:
                self._check_range(r)
                self._ranges.append(r)
        return self

    def set_time_range(self, start=None, end=None, window=None):
        """
        Sets the 'time_range' query body parameter, determining a time window based on 'device_timestamp'.

        Args:
            start (str in ISO 8601 timestamp): When to start the result search.
            end (str in ISO 8601 timestamp): When to end the result search.
            window (str): Time window to execute the result search, ending on the current time.
                Should be in the form "-2w", where y=year, w=week, d=day, h=hour, m=minute, s=second.

        Note:
            - `window` will take precendent over `start` and `end` if provided.

        Examples:
            query = api.select(Event).set_time_range(start="2020-10-20T20:34:07Z")
            second_query = api.select(Event).set_time_range(start="2020-10-20T20:34:07Z", end="2020-10-30T20:34:07Z")
            third_query = api.select(Event).set_time_range(window='-3d')
        """
        if start:
            if not isinstance(start, str):
                raise ApiError(f"Start time must be a string in ISO 8601 format. {start} is a {type(start)}.")
            self._time_range["start"] = start
        if end:
            if not isinstance(end, str):
                raise ApiError(f"End time must be a string in ISO 8601 format. {end} is a {type(end)}.")
            self._time_range["end"] = end
        if window:
            if not isinstance(window, str):
                raise ApiError(f"Window must be a string. {window} is a {type(window)}.")
            self._time_range["window"] = window
        return self

    def _get_query_parameters(self):
        args = self._default_args.copy()
        if not (self._facet_fields or self._ranges):
            raise ApiError("Process Facet Queries require at least one field or range to be requested. "
                           "Use add_facet_field(['my_facet_field']) to add fields to the request, "
                           "or use add_range({}) to add ranges to the request.")
        terms = {}
        if self._facet_fields:
            terms["fields"] = self._facet_fields
        if self._facet_rows:
            terms["rows"] = self._facet_rows
        args["terms"] = terms
        if self._ranges:
            args["ranges"] = self._ranges
        if self._criteria:
            args["criteria"] = self._criteria
        if self._exclusions:
            args["exclusions"] = self._exclusions
        if self._time_range:
            args["time_range"] = self._time_range
        query = self._query_builder._collapse()
        if query:
            args['query'] = query
        return args

    def _submit(self):
        if self._query_token:
            raise ApiError(f"Query already submitted: token {self._query_token}")

        args = self._get_query_parameters()
        self._validate(args)

        submit_url = self._doc_class.submit_url.format(self._cb.credentials.org_key)
        query_start = self._cb.post_object(submit_url, body=args)

        self._query_token = query_start.json().get("job_id")

        self._timed_out = False
        self._submit_time = time.time() * 1000

    def _still_querying(self):
        if not self._query_token:
            self._submit()

        result_url = self._doc_class.result_url.format(self._cb.credentials.org_key, self._query_token)
        result = self._cb.get_object(result_url)

        searchers_contacted = result.get("contacted", 0)
        searchers_completed = result.get("completed", 0)
        log.debug("contacted = {}, completed = {}".format(searchers_contacted, searchers_completed))
        if searchers_contacted == 0:
            return True
        if searchers_completed < searchers_contacted:
            if self._timeout != 0 and (time.time() * 1000) - self._submit_time > self._timeout:
                self._timed_out = True
                return False
            return True

        return False

    def _count(self):
        if self._count_valid:
            return self._total_results

        while self._still_querying():
            time.sleep(.5)

        if self._timed_out:
            raise TimeoutError(message="user-specified timeout exceeded while waiting for results")

        result_url = self._doc_class.result_url.format(self._cb.credentials.org_key, self._query_token)
        result = self._cb.get_object(result_url)

        self._total_results = result.get('num_found', 0)
        self._count_valid = True

        return self._total_results

    def _validate(self, args):
        if not hasattr(self._doc_class, "validation_url"):
            return

        url = self._doc_class.validation_url.format(self._cb.credentials.org_key)

        if args.get('query', False):
            args['q'] = args['query']

        # v2 search sort key does not work with v1 validation
        args.pop('sort', None)

        validated = self._cb.get_object(url, query_parameters=args)

        if not validated.get("valid"):
            raise ApiError("Invalid query: {}: {}".format(args, validated["invalid_message"]))

    def _search(self, start=0, rows=0):
        """Execute the query, with one expected result."""
        if not self._query_token:
            self._submit()

        while self._still_querying():
            time.sleep(.5)

        if self._timed_out:
            raise TimeoutError(message="User-specified timeout exceeded while waiting for results")

        log.debug(f"Pulling results, timed_out={self._timed_out}")

        result_url = self._doc_class.result_url.format(self._cb.credentials.org_key, self._query_token)
        if self._limit:
            query_parameters = {"limit": self._limit}
        else:
            query_parameters = {}

        result = self._cb.get_object(result_url, query_parameters=query_parameters)
        return self._doc_class(self._cb, model_unique_id=self._query_token, initial_data=result)

    def _perform_query(self):
        return self.results

    @property
    def results(self):
        """Save query results to self._results with self._search() method."""
        if not self._full_init:
            self._results = self._search()
            self._full_init = True
        return self._results

    def _init_async_query(self):
        """Initialize an async query and return a context for running in the background.

        Returns:
            object: Context for running in the background (the query token).
        """
        self._submit()
        return self._query_token

    def _run_async_query(self, context):
        """Executed in the background to run an asynchronous query.

        Args:
            context (object): The context (query token) returned by _init_async_query.

        Returns:
            Any: Result of the async query, which is then returned by the future.
        """
        if context != self._query_token:
            raise ApiError("Async query not properly started")
        return self._search()<|MERGE_RESOLUTION|>--- conflicted
+++ resolved
@@ -349,13 +349,10 @@
     urlobject = ""
     primary_key = "id"
     results_key = ""
-<<<<<<< HEAD
 
     # Constants for tuning string representations
     MAX_VALUE_WIDTH = 50
     MAX_LIST_ITEM_RENDER = 3
-=======
->>>>>>> 2b52399c
 
     def __init__(self, cb, model_unique_id=None, initial_data=None, force_init=False, full_doc=False):
         """
@@ -369,11 +366,8 @@
             full_doc (bool): True to mark the object as fully initialized.
         """
         self._cb = cb
-<<<<<<< HEAD
         self._last_refresh_time = 0
         self._max_name_len = 0
-=======
->>>>>>> 2b52399c
 
         urlobject = self.urlobject
         try:
@@ -441,17 +435,10 @@
     def __getitem__(self, item):
         """
         Return an item value from this object's data collection.
-<<<<<<< HEAD
 
         Args:
             item (str): Name of the item to be returned.
 
-=======
-
-        Args:
-            item (str): Name of the item to be returned.
-
->>>>>>> 2b52399c
         Returns:
             Any: The returned item value.
         """
