import time
from cbc_sdk.errors import ApiError
from cbc_sdk.platform.devices import DeviceSearchQuery
from cbc_sdk.base import CriteriaBuilderSupportMixin

ALERT_VALID_CATEGORIES = ["THREAT", "MONITORED"]
ALERT_VALID_REPUTATIONS = ["KNOWN_MALWARE", "SUSPECT_MALWARE", "PUP", "NOT_LISTED", "ADAPTIVE_WHITE_LIST",
                           "COMMON_WHITE_LIST", "TRUSTED_WHITE_LIST", "COMPANY_BLACK_LIST"]
ALERT_VALID_ALERT_TYPES = ["CB_ANALYTICS", "DEVICE_CONTROL", "WATCHLIST", "CONTAINER_RUNTIME"]
ALERT_VALID_WORKFLOW_VALS = ["OPEN", "DISMISSED"]
ALERT_VALID_FACET_FIELDS = ["ALERT_TYPE", "CATEGORY", "REPUTATION", "WORKFLOW", "TAG", "POLICY_ID",
                            "POLICY_NAME", "DEVICE_ID", "DEVICE_NAME", "APPLICATION_HASH",
                            "APPLICATION_NAME", "STATUS", "RUN_STATE", "POLICY_APPLIED_STATE",
                            "POLICY_APPLIED", "SENSOR_ACTION"]
CB_ANALYTICS_VALID_ALERT_TYPES = ["CB_ANALYTICS"]
CB_ANALYTICS_VALID_THREAT_CATEGORIES = ["UNKNOWN", "NON_MALWARE", "NEW_MALWARE", "KNOWN_MALWARE", "RISKY_PROGRAM"]
CB_ANALYTICS_VALID_LOCATIONS = ["ONSITE", "OFFSITE", "UNKNOWN"]
CB_ANALYTICS_VALID_KILL_CHAIN_STATUSES = ["RECONNAISSANCE", "WEAPONIZE", "DELIVER_EXPLOIT", "INSTALL_RUN",
                                          "COMMAND_AND_CONTROL", "EXECUTE_GOAL", "BREACH"]
CB_ANALYTICS_VALID_POLICY_APPLIED = ["APPLIED", "NOT_APPLIED"]
CB_ANALYTICS_VALID_RUN_STATES = ["DID_NOT_RUN", "RAN", "UNKNOWN"]
CB_ANALYTICS_VALID_SENSOR_ACTIONS = ["POLICY_NOT_APPLIED", "ALLOW", "ALLOW_AND_LOG", "TERMINATE", "DENY"]
CB_ANALYTICS_VALID_THREAT_CAUSE_VECTORS = ["EMAIL", "WEB", "GENERIC_SERVER", "GENERIC_CLIENT", "REMOTE_DRIVE",
                                           "REMOVABLE_MEDIA", "UNKNOWN", "APP_STORE", "THIRD_PARTY"]


class LegacyAlertSearchQueryCriterionMixin(CriteriaBuilderSupportMixin):

    def set_categories(self, categories):
        """
        Restricts the alerts that this query is performed on to the specified categories.

        Args:
            categories (list): List of categories to be restricted to. Valid categories are
                               "THREAT", "MONITORED", "INFO", "MINOR", "SERIOUS", and "CRITICAL."

        Returns:
            AlertSearchQuery: This instance.
        """
        if not all((c in ALERT_VALID_CATEGORIES) for c in categories):
            raise ApiError("One or more invalid category values")
        self._update_criteria("category", categories)
        return self

    def set_create_time(self, *args, **kwargs):
        """
        Restricts the alerts that this query is performed on to the specified creation time.

        The time may either be specified as a start and end point or as a range.

        Args:
            *args (list): Not used.
            **kwargs (dict): Used to specify start= for start time, end= for end time, and range= for range.

        Returns:
            AlertSearchQuery: This instance.
        """
        if kwargs.get("start", None) and kwargs.get("end", None):
            if kwargs.get("range", None):
                raise ApiError("cannot specify range= in addition to start= and end=")
            stime = kwargs["start"]
            if not isinstance(stime, str):
                stime = stime.isoformat()
            etime = kwargs["end"]
            if not isinstance(etime, str):
                etime = etime.isoformat()
            self._time_filters["create_time"] = {"start": stime, "end": etime}
        elif kwargs.get("range", None):
            if kwargs.get("start", None) or kwargs.get("end", None):
                raise ApiError("cannot specify start= or end= in addition to range=")
            self._time_filters["create_time"] = {"range": kwargs["range"]}
        else:
            raise ApiError("must specify either start= and end= or range=")
        return self

    def set_device_ids(self, device_ids):
        """
        Restricts the alerts that this query is performed on to the specified device IDs.

        Args:
            device_ids (list): List of integer device IDs.

        Returns:
            AlertSearchQuery: This instance.
        """
        if not all(isinstance(device_id, int) for device_id in device_ids):
            raise ApiError("One or more invalid device IDs")
        self._update_criteria("device_id", device_ids)
        return self

    def set_device_names(self, device_names):
        """
        Restricts the alerts that this query is performed on to the specified device names.

        Args:
            device_names (list): List of string device names.

        Returns:
            AlertSearchQuery: This instance.
        """
        if not all(isinstance(n, str) for n in device_names):
            raise ApiError("One or more invalid device names")
        self._update_criteria("device_name", device_names)
        return self

    def set_device_os(self, device_os):
        """
        Restricts the alerts that this query is performed on to the specified device operating systems.

        Args:
            device_os (list): List of string operating systems.  Valid values are "WINDOWS", "ANDROID",
                              "MAC", "IOS", "LINUX", and "OTHER."

        Returns:
            AlertSearchQuery: This instance.
        """
        if not all((osval in DeviceSearchQuery.VALID_OS) for osval in device_os):
            raise ApiError("One or more invalid operating systems")
        self._update_criteria("device_os", device_os)
        return self

    def set_device_os_versions(self, device_os_versions):
        """
        Restricts the alerts that this query is performed on to the specified device operating system versions.

        Args:
            device_os_versions (list): List of string operating system versions.

        Returns:
            AlertSearchQuery: This instance.
        """
        if not all(isinstance(n, str) for n in device_os_versions):
            raise ApiError("One or more invalid device OS versions")
        self._update_criteria("device_os_version", device_os_versions)
        return self

    def set_device_username(self, users):
        """
        Restricts the alerts that this query is performed on to the specified user names.

        Args:
            users (list): List of string user names.

        Returns:
            AlertSearchQuery: This instance.
        """
        if not all(isinstance(u, str) for u in users):
            raise ApiError("One or more invalid user names")
        self._update_criteria("device_username", users)
        return self

    def set_group_results(self, do_group):
        """
        Specifies whether or not to group the results of the query.

        Args:
            do_group (bool): True to group the results, False to not do so.

        Returns:
            AlertSearchQuery: This instance.
        """
        self._criteria["group_results"] = True if do_group else False
        return self

    def set_alert_ids(self, alert_ids):
        """
        Restricts the alerts that this query is performed on to the specified alert IDs.

        Args:
            alert_ids (list): List of string alert IDs.

        Returns:
            AlertSearchQuery: This instance.
        """
        if not all(isinstance(v, str) for v in alert_ids):
            raise ApiError("One or more invalid alert ID values")
        self._update_criteria("id", alert_ids)
        return self

    def set_legacy_alert_ids(self, alert_ids):
        """
        Restricts the alerts that this query is performed on to the specified legacy alert IDs.

        Args:
            alert_ids (list): List of string legacy alert IDs.

        Returns:
            AlertSearchQuery: This instance.
        """
        if not all(isinstance(v, str) for v in alert_ids):
            raise ApiError("One or more invalid alert ID values")
        self._update_criteria("legacy_alert_id", alert_ids)
        return self

    def set_minimum_severity(self, severity):
        """
        Restricts the alerts that this query is performed on to the specified minimum severity level.

        Args:
            severity (int): The minimum severity level for alerts.

        Returns:
            AlertSearchQuery: This instance.
        """
        self._criteria["minimum_severity"] = severity
        return self

    def set_policy_ids(self, policy_ids):
        """
        Restricts the alerts that this query is performed on to the specified policy IDs.

        Args:
            policy_ids (list): List of integer policy IDs.

        Returns:
            AlertSearchQuery: This instance.
        """
        if not all(isinstance(policy_id, int) for policy_id in policy_ids):
            raise ApiError("One or more invalid policy IDs")
        self._update_criteria("policy_id", policy_ids)
        return self

    def set_policy_names(self, policy_names):
        """
        Restricts the alerts that this query is performed on to the specified policy names.

        Args:
            policy_names (list): List of string policy names.

        Returns:
            AlertSearchQuery: This instance.
        """
        if not all(isinstance(n, str) for n in policy_names):
            raise ApiError("One or more invalid policy names")
        self._update_criteria("policy_name", policy_names)
        return self

    def set_process_names(self, process_names):
        """
        Restricts the alerts that this query is performed on to the specified process names.

        Args:
            process_names (list): List of string process names.

        Returns:
            AlertSearchQuery: This instance.
        """
        if not all(isinstance(n, str) for n in process_names):
            raise ApiError("One or more invalid process names")
        self._update_criteria("process_name", process_names)
        return self

    def set_process_sha256(self, shas):
        """
        Restricts the alerts that this query is performed on to the specified process SHA-256 hash values.

        Args:
            shas (list): List of string process SHA-256 hash values.

        Returns:
            AlertSearchQuery: This instance.
        """
        if not all(isinstance(n, str) for n in shas):
            raise ApiError("One or more invalid SHA256 values")
        self._update_criteria("process_sha256", shas)
        return self

    def set_reputations(self, reps):
        """
        Restricts the alerts that this query is performed on to the specified reputation values.

        Args:
            reps (list): List of string reputation values.  Valid values are "KNOWN_MALWARE", "SUSPECT_MALWARE",
                         "PUP", "NOT_LISTED", "ADAPTIVE_WHITE_LIST", "COMMON_WHITE_LIST", "TRUSTED_WHITE_LIST",
                         and "COMPANY_BLACK_LIST".

        Returns:
            AlertSearchQuery: This instance.
        """
        if not all((r in ALERT_VALID_REPUTATIONS) for r in reps):
            raise ApiError("One or more invalid reputation values")
        self._update_criteria("reputation", reps)
        return self

    def set_tags(self, tags):
        """
        Restricts the alerts that this query is performed on to the specified tag values.

        Args:
            tags (list): List of string tag values.

        Returns:
            AlertSearchQuery: This instance.
        """
        if not all(isinstance(tag, str) for tag in tags):
            raise ApiError("One or more invalid tags")
        self._update_criteria("tag", tags)
        return self

    def set_target_priorities(self, priorities):
        """
        Restricts the alerts that this query is performed on to the specified target priority values.

        Args:
            priorities (list): List of string target priority values.  Valid values are "LOW", "MEDIUM",
                               "HIGH", and "MISSION_CRITICAL".

        Returns:
            AlertSearchQuery: This instance.
        """
        if not all((prio in DeviceSearchQuery.VALID_PRIORITIES) for prio in priorities):
            raise ApiError("One or more invalid priority values")
        self._update_criteria("target_value", priorities)
        return self

    def set_threat_ids(self, threats):
        """
        Restricts the alerts that this query is performed on to the specified threat ID values.

        Args:
            threats (list): List of string threat ID values.

        Returns:
            AlertSearchQuery: This instance.
        """
        if not all(isinstance(t, str) for t in threats):
            raise ApiError("One or more invalid threat ID values")
        self._update_criteria("threat_id", threats)
        return self

    def set_time_range(self, key, **kwargs):
        """
        Restricts the alerts that this query is performed on to the specified time range.

        The time may either be specified as a start and end point or as a range.

        Args:
            key (str): The key to use for criteria one of create_time,
                       first_event_time, last_event_time, or last_update_time
            **kwargs (dict): Used to specify start= for start time, end= for end time, and range= for range.

        Returns:
            AlertSearchQuery: This instance.
        """
<<<<<<< HEAD
        key = self._doc_class.REMAPPED_ALERTS_V6.get(key,key)
        if key not in ["create_time", "first_event_time", "last_event_time", "last_update_time", "backend_update_timestamp"]:
            raise ApiError("key must be one of create_time, first_event_time, last_event_time, or last_update_time")
=======
        if key not in ["create_time", "first_event_time", "last_event_time", "last_update_time", "backend_timestamp"]:
            raise ApiError("key must be one of create_time, first_event_time, last_event_time, backend_timestamp or last_update_time")
>>>>>>> abc08964
        if kwargs.get("start", None) and kwargs.get("end", None):
            if kwargs.get("range", None):
                raise ApiError("cannot specify range= in addition to start= and end=")
            stime = kwargs["start"]
            if not isinstance(stime, str):
                stime = stime.isoformat()
            etime = kwargs["end"]
            if not isinstance(etime, str):
                etime = etime.isoformat()
            self._time_filters[key] = {"start": stime, "end": etime}
        elif kwargs.get("range", None):
            if kwargs.get("start", None) or kwargs.get("end", None):
                raise ApiError("cannot specify start= or end= in addition to range=")
            self._time_filters[key] = {"range": kwargs["range"]}
        else:
            raise ApiError("must specify either start= and end= or range=")
        return self

    def set_types(self, alerttypes):
        """
        Restricts the alerts that this query is performed on to the specified alert type values.

        Args:
            alerttypes (list): List of string alert type values.  Valid values are "CB_ANALYTICS",
                               "WATCHLIST", "DEVICE_CONTROL", and "CONTAINER_RUNTIME".

        Returns:
            AlertSearchQuery: This instance.

        Note: - When filtering by fields that take a list parameter, an empty list will be treated as a wildcard and
        match everything.
        """
        if not all((t in ALERT_VALID_ALERT_TYPES) for t in alerttypes):
            raise ApiError("One or more invalid alert type values")
        self._update_criteria("type", alerttypes)
        return self

    def set_workflows(self, workflow_vals):
        """
        Restricts the alerts that this query is performed on to the specified workflow status values.

        Args:
            workflow_vals (list): List of string alert type values.  Valid values are "OPEN" and "DISMISSED".

        Returns:
            AlertSearchQuery: This instance.
        """
        if not all((t in ALERT_VALID_WORKFLOW_VALS) for t in workflow_vals):
            raise ApiError("One or more invalid workflow status values")
        self._update_criteria("workflow", workflow_vals)
        return self

    def set_cluster_names(self, names):
        """
        Restricts the alerts that this query is performed on to the specified Kubernetes cluster names.

        Args:
            names (list): List of Kubernetes cluster names to look for.

        Returns:
            ContainerRuntimeAlertSearchQuery: This instance.
        """
        if not all(isinstance(n, str) for n in names):
            raise ApiError("One or more invalid cluster name values")
        self._update_criteria("cluster_name", names)
        return self

    def set_namespaces(self, namespaces):
        """
        Restricts the alerts that this query is performed on to the specified Kubernetes namespaces.

        Args:
            namespaces (list): List of Kubernetes namespaces to look for.

        Returns:
            ContainerRuntimeAlertSearchQuery: This instance.
        """
        if not all(isinstance(n, str) for n in namespaces):
            raise ApiError("One or more invalid namespace values")
        self._update_criteria("namespace", namespaces)
        return self

    def set_workload_kinds(self, kinds):
        """
        Restricts the alerts that this query is performed on to the specified workload types.

        Args:
            kinds (list): List of workload types to look for.

        Returns:
            ContainerRuntimeAlertSearchQuery: This instance.
        """
        if not all(isinstance(n, str) for n in kinds):
            raise ApiError("One or more invalid workload kind values")
        self._update_criteria("workload_kind", kinds)
        return self

    def set_workload_ids(self, ids):
        """
        Restricts the alerts that this query is performed on to the specified workload IDs.

        Args:
            ids (list): List of workload IDs to look for.

        Returns:
            ContainerRuntimeAlertSearchQuery: This instance.
        """
        if not all(isinstance(n, str) for n in ids):
            raise ApiError("One or more invalid workload ID values")
        self._update_criteria("workload_id", ids)
        return self

    def set_workload_names(self, names):
        """
        Restricts the alerts that this query is performed on to the specified workload names.

        Args:
            names (list): List of workload names to look for.

        Returns:
            ContainerRuntimeAlertSearchQuery: This instance.
        """
        if not all(isinstance(n, str) for n in names):
            raise ApiError("One or more invalid workload name values")
        self._update_criteria("workload_name", names)
        return self

    def set_replica_ids(self, ids):
        """
        Restricts the alerts that this query is performed on to the specified pod names.

        Args:
            ids (list): List of pod names to look for.

        Returns:
            ContainerRuntimeAlertSearchQuery: This instance.
        """
        if not all(isinstance(n, str) for n in ids):
            raise ApiError("One or more invalid replica ID values")
        self._update_criteria("replica_id", ids)
        return self

    def set_remote_ips(self, addrs):
        """
        Restricts the alerts that this query is performed on to the specified remote IP addresses.

        Args:
            addrs (list): List of remote IP addresses to look for.

        Returns:
            ContainerRuntimeAlertSearchQuery: This instance.
        """
        if not all(isinstance(n, str) for n in addrs):
            raise ApiError("One or more invalid remote IP values")
        self._update_criteria("remote_ip", addrs)
        return self

    def set_remote_domains(self, domains):
        """
        Restricts the alerts that this query is performed on to the specified remote domains.

        Args:
            domains (list): List of remote domains to look for.

        Returns:
            ContainerRuntimeAlertSearchQuery: This instance.
        """
        if not all(isinstance(n, str) for n in domains):
            raise ApiError("One or more invalid remote domain values")
        self._update_criteria("remote_domain", domains)
        return self

    def set_protocols(self, protocols):
        """
        Restricts the alerts that this query is performed on to the specified protocols.

        Args:
            protocols (list): List of protocols to look for.

        Returns:
            ContainerRuntimeAlertSearchQuery: This instance.
        """
        if not all(isinstance(n, str) for n in protocols):
            raise ApiError("One or more invalid protocol values")
        self._update_criteria("protocol", protocols)
        return self

    def set_ports(self, ports):
        """
        Restricts the alerts that this query is performed on to the specified listening ports.

        Args:
            ports (list): List of listening ports to look for.

        Returns:
            ContainerRuntimeAlertSearchQuery: This instance.
        """
        if not all(isinstance(n, int) for n in ports):
            raise ApiError("One or more invalid port values")
        self._update_criteria("port", ports)
        return self

    def set_egress_group_ids(self, ids):
        """
        Restricts the alerts that this query is performed on to the specified egress group IDs.

        Args:
            ids (list): List of egress group IDs to look for.

        Returns:
            ContainerRuntimeAlertSearchQuery: This instance.
        """
        if not all(isinstance(n, str) for n in ids):
            raise ApiError("One or more invalid egress group ID values")
        self._update_criteria("egress_group_id", ids)
        return self

    def set_egress_group_names(self, names):
        """
        Restricts the alerts that this query is performed on to the specified egress group names.

        Args:
            names (list): List of egress group names to look for.

        Returns:
            ContainerRuntimeAlertSearchQuery: This instance.
        """
        if not all(isinstance(n, str) for n in names):
            raise ApiError("One or more invalid egress group name values")
        self._update_criteria("egress_group_name", names)
        return self

    def set_ip_reputations(self, reputations):
        """
        Restricts the alerts that this query is performed on to the specified IP reputation values.

        Args:
            reputations (list): List of IP reputation values to look for.

        Returns:
            ContainerRuntimeAlertSearchQuery: This instance.
        """
        if not all(isinstance(n, int) for n in reputations):
            raise ApiError("One or more invalid IP reputation values")
        self._update_criteria("ip_reputation", reputations)
        return self

    def set_rule_ids(self, ids):
        """
        Restricts the alerts that this query is performed on to the specified Kubernetes policy rule IDs.

        Args:
            ids (list): List of Kubernetes policy rule IDs to look for.

        Returns:
            ContainerRuntimeAlertSearchQuery: This instance.
        """
        if not all(isinstance(n, str) for n in ids):
            raise ApiError("One or more invalid rule ID values")
        self._update_criteria("rule_id", ids)
        return self

    def set_rule_names(self, names):
        """
        Restricts the alerts that this query is performed on to the specified Kubernetes policy rule names.

        Args:
            names (list): List of Kubernetes policy rule names to look for.

        Returns:
            ContainerRuntimeAlertSearchQuery: This instance.
        """
        if not all(isinstance(n, str) for n in names):
            raise ApiError("One or more invalid rule name values")
        self._update_criteria("rule_name", names)
        return self

    def set_watchlist_ids(self, ids):
        """
        Restricts the alerts that this query is performed on to the specified watchlist ID values.

        Args:
            ids (list): List of string watchlist ID values.

        Returns:
            WatchlistAlertSearchQuery: This instance.
        """
        if not all(isinstance(t, str) for t in ids):
            raise ApiError("One or more invalid watchlist IDs")
        self._update_criteria("watchlist_id", ids)
        return self

    def set_watchlist_names(self, names):
        """
        Restricts the alerts that this query is performed on to the specified watchlist name values.

        Args:
            names (list): List of string watchlist name values.

        Returns:
            WatchlistAlertSearchQuery: This instance.
        """
        if not all(isinstance(name, str) for name in names):
            raise ApiError("One or more invalid watchlist names")
        self._update_criteria("watchlist_name", names)
        return self

    def set_blocked_threat_categories(self, categories):
        """
        Restricts the alerts that this query is performed on to the specified threat categories that were blocked.

        Args:
            categories (list): List of threat categories to look for.  Valid values are "UNKNOWN",
                               "NON_MALWARE", "NEW_MALWARE", "KNOWN_MALWARE", and "RISKY_PROGRAM".

        Returns:
            CBAnalyticsAlertSearchQuery: This instance.
        """
        if not all((category in CB_ANALYTICS_VALID_THREAT_CATEGORIES)
                   for category in categories):
            raise ApiError("One or more invalid threat categories")
        self._update_criteria("blocked_threat_category", categories)
        return self

    def set_device_locations(self, locations):
        """
        Restricts the alerts that this query is performed on to the specified device locations.

        Args:
            locations (list): List of device locations to look for. Valid values are "ONSITE", "OFFSITE",
                              and "UNKNOWN".

        Returns:
            CBAnalyticsAlertSearchQuery: This instance.
        """
        if not all((location in CB_ANALYTICS_VALID_LOCATIONS)
                   for location in locations):
            raise ApiError("One or more invalid device locations")
        self._update_criteria("device_location", locations)
        return self

    def set_kill_chain_statuses(self, statuses):
        """
        Restricts the alerts that this query is performed on to the specified kill chain statuses.

        Args:
            statuses (list): List of kill chain statuses to look for. Valid values are "RECONNAISSANCE",
                             "WEAPONIZE", "DELIVER_EXPLOIT", "INSTALL_RUN","COMMAND_AND_CONTROL", "EXECUTE_GOAL",
                             and "BREACH".

        Returns:
            CBAnalyticsAlertSearchQuery: This instance.
        """
        if not all((status in CB_ANALYTICS_VALID_KILL_CHAIN_STATUSES)
                   for status in statuses):
            raise ApiError("One or more invalid kill chain status values")
        self._update_criteria("kill_chain_status", statuses)
        return self

    def set_not_blocked_threat_categories(self, categories):
        """
        Restricts the alerts that this query is performed on to the specified threat categories that were NOT blocked.

        Args:
            categories (list): List of threat categories to look for.  Valid values are "UNKNOWN",
                               "NON_MALWARE", "NEW_MALWARE", "KNOWN_MALWARE", and "RISKY_PROGRAM".

        Returns:
            CBAnalyticsAlertSearchQuery: This instance.
        """
        if not all((category in CB_ANALYTICS_VALID_THREAT_CATEGORIES)
                   for category in categories):
            raise ApiError("One or more invalid threat categories")
        self._update_criteria("not_blocked_threat_category", categories)
        return self

    def set_policy_applied(self, applied_statuses):
        """
        Restricts the alerts that this query is performed on to the specified policy status values.

        Args:
            applied_statuses (list): List of status values to look for. Valid values are "APPLIED" and "NOT_APPLIED".

        Returns:
            CBAnalyticsAlertSearchQuery: This instance.
        """
        if not all((s in CB_ANALYTICS_VALID_POLICY_APPLIED)
                   for s in applied_statuses):
            raise ApiError("One or more invalid policy-applied values")
        self._update_criteria("policy_applied", applied_statuses)
        return self

    def set_reason_code(self, reason):
        """
        Restricts the alerts that this query is performed on to the specified reason codes (enum values).

        Args:
            reason (list): List of string reason codes to look for.

        Returns:
            CBAnalyticsAlertSearchQuery: This instance.
        """
        if not all(isinstance(t, str) for t in reason):
            raise ApiError("One or more invalid reason code values")
        self._update_criteria("reason_code", reason)
        return self

    def set_run_states(self, states):
        """
        Restricts the alerts that this query is performed on to the specified run states.

        Args:
            states (list): List of run states to look for. Valid values are "DID_NOT_RUN", "RAN", and "UNKNOWN".

        Returns:
            CBAnalyticsAlertSearchQuery: This instance.
        """
        if not all((s in CB_ANALYTICS_VALID_RUN_STATES)
                   for s in states):
            raise ApiError("One or more invalid run states")
        self._update_criteria("run_state", states)
        return self

    def set_sensor_actions(self, actions):
        """
        Restricts the alerts that this query is performed on to the specified sensor actions.

        Args:
            actions (list): List of sensor actions to look for. Valid values are "POLICY_NOT_APPLIED", "ALLOW",
                            "ALLOW_AND_LOG", "TERMINATE", and "DENY".

        Returns:
            CBAnalyticsAlertSearchQuery: This instance.
        """
        if not all((action in CB_ANALYTICS_VALID_SENSOR_ACTIONS)
                   for action in actions):
            raise ApiError("One or more invalid sensor actions")
        self._update_criteria("sensor_action", actions)
        return self

    def set_threat_cause_vectors(self, vectors):
        """
        Restricts the alerts that this query is performed on to the specified threat cause vectors.

        Args:
            vectors (list): List of threat cause vectors to look for.  Valid values are "EMAIL", "WEB",
                            "GENERIC_SERVER", "GENERIC_CLIENT", "REMOTE_DRIVE", "REMOVABLE_MEDIA", "UNKNOWN",
                            "APP_STORE", and "THIRD_PARTY".

        Returns:
            CBAnalyticsAlertSearchQuery: This instance.
        """
        if not all((vector in CB_ANALYTICS_VALID_THREAT_CAUSE_VECTORS)
                   for vector in vectors):
            raise ApiError("One or more invalid threat cause vectors")
        self._update_criteria("threat_cause_vector", vectors)
        return self

    def set_external_device_friendly_names(self, names):
        """
        Restricts the alerts that this query is performed on to the specified external device friendly names.

        Args:
            names (list): List of external device friendly names to look for.

        Returns:
            DeviceControlAlertSearchQuery: This instance.
        """
        if not all(isinstance(n, str) for n in names):
            raise ApiError("One or more invalid device name values")
        self._update_criteria("external_device_friendly_name", names)
        return self

    def set_external_device_ids(self, ids):
        """
        Restricts the alerts that this query is performed on to the specified external device IDs.

        Args:
            ids (list): List of external device IDs to look for.

        Returns:
            DeviceControlAlertSearchQuery: This instance.
        """
        if not all(isinstance(n, str) for n in ids):
            raise ApiError("One or more invalid device ID values")
        self._update_criteria("external_device_id", ids)
        return self

    def set_product_ids(self, ids):
        """
        Restricts the alerts that this query is performed on to the specified product IDs.

        Args:
            ids (list): List of product IDs to look for.

        Returns:
            DeviceControlAlertSearchQuery: This instance.
        """
        if not all(isinstance(n, str) for n in ids):
            raise ApiError("One or more invalid product ID values")
        self._update_criteria("product_id", ids)
        return self

    def set_product_names(self, names):
        """
        Restricts the alerts that this query is performed on to the specified product names.

        Args:
            names (list): List of product names to look for.

        Returns:
            DeviceControlAlertSearchQuery: This instance.
        """
        if not all(isinstance(n, str) for n in names):
            raise ApiError("One or more invalid product name values")
        self._update_criteria("product_name", names)
        return self

    def set_serial_numbers(self, serial_numbers):
        """
        Restricts the alerts that this query is performed on to the specified serial numbers.

        Args:
            serial_numbers (list): List of serial numbers to look for.

        Returns:
            DeviceControlAlertSearchQuery: This instance.
        """
        if not all(isinstance(n, str) for n in serial_numbers):
            raise ApiError("One or more invalid serial number values")
        self._update_criteria("serial_number", serial_numbers)
        return self

    def set_vendor_ids(self, ids):
        """
        Restricts the alerts that this query is performed on to the specified vendor IDs.

        Args:
            ids (list): List of vendor IDs to look for.

        Returns:
            DeviceControlAlertSearchQuery: This instance.
        """
        if not all(isinstance(n, str) for n in ids):
            raise ApiError("One or more invalid vendor ID values")
        self._update_criteria("vendor_id", ids)
        return self

    def set_vendor_names(self, names):
        """
        Restricts the alerts that this query is performed on to the specified vendor names.

        Args:
            names (list): List of vendor names to look for.

        Returns:
            DeviceControlAlertSearchQuery: This instance.
        """
        if not all(isinstance(n, str) for n in names):
            raise ApiError("One or more invalid vendor name values")
        self._update_criteria("vendor_name", names)
        return self<|MERGE_RESOLUTION|>--- conflicted
+++ resolved
@@ -342,14 +342,8 @@
         Returns:
             AlertSearchQuery: This instance.
         """
-<<<<<<< HEAD
-        key = self._doc_class.REMAPPED_ALERTS_V6.get(key,key)
-        if key not in ["create_time", "first_event_time", "last_event_time", "last_update_time", "backend_update_timestamp"]:
-            raise ApiError("key must be one of create_time, first_event_time, last_event_time, or last_update_time")
-=======
-        if key not in ["create_time", "first_event_time", "last_event_time", "last_update_time", "backend_timestamp"]:
-            raise ApiError("key must be one of create_time, first_event_time, last_event_time, backend_timestamp or last_update_time")
->>>>>>> abc08964
+        if key not in ["create_time", "first_event_time", "last_event_time", "last_update_time", "backend_timestamp", "backend_update_timestamp"]:
+            raise ApiError("key must be one of create_time, first_event_time, last_event_time, backend_timestamp, backend_update_timestamp, or last_update_time")
         if kwargs.get("start", None) and kwargs.get("end", None):
             if kwargs.get("range", None):
                 raise ApiError("cannot specify range= in addition to start= and end=")
